<!DOCTYPE html>
<html lang="en">
<head>
    <meta charset="UTF-8">
    <meta name="viewport" content="width=device-width, initial-scale=1.0">
    <title>Gemini API Request Viewer</title>
    <style>
        :root {
            --primary-color: #1a73e8;
            --secondary-color: #34a853;
            --error-color: #ea4335;
            --warning-color: #fbbc04;
            --bg-main: #ffffff;
            --bg-secondary: #f8f9fa;
            --bg-hover: #e8f0fe;
            --text-primary: #202124;
            --text-secondary: #5f6368;
            --border-color: #dadce0;
            --shadow: 0 1px 2px 0 rgba(60,64,67,0.3), 0 1px 3px 1px rgba(60,64,67,0.15);
            --shadow-hover: 0 1px 3px 0 rgba(60,64,67,0.3), 0 4px 8px 3px rgba(60,64,67,0.15);
        }

        * {
            margin: 0;
            padding: 0;
            box-sizing: border-box;
        }

        body {
            font-family: 'Segoe UI', Tahoma, Geneva, Verdana, sans-serif;
            background: var(--bg-secondary);
            color: var(--text-primary);
            display: flex;
            height: 100vh;
            overflow: hidden;
        }

        /* Sidebar */
        .sidebar {
            width: 280px;
            background: var(--bg-main);
            border-right: 1px solid var(--border-color);
            display: flex;
            flex-direction: column;
            overflow: hidden;
            transition: width 0.3s ease;
            position: relative;
        }

        .sidebar.collapsed {
            width: 60px;
        }

        /* Hide text content when sidebar is collapsed */
        .sidebar.collapsed .sidebar-header h1,
        .sidebar.collapsed .sidebar-header p {
            display: none;
        }

        .sidebar.collapsed .file-list {
            display: none;
        }

        .sidebar-header {
            height: 72px;
            padding: 16px 24px;
            padding-right: 56px; /* Make room for burger menu */
            border-bottom: 1px solid var(--border-color);
            position: relative;
            transition: padding 0.3s ease;
            box-sizing: border-box;
            display: flex;
            flex-direction: column;
            justify-content: center;
        }

        .sidebar.collapsed .sidebar-header {
            padding: 16px 12px;
        }

        .sidebar-header h1 {
            font-size: 18px;
            font-weight: 600;
            color: var(--text-primary);
        }

        .sidebar-header p {
            font-size: 12px;
            color: var(--text-secondary);
            margin-top: 4px;
        }

        .file-list {
            flex: 1;
            overflow-y: auto;
            padding: 8px;
        }

        .file-item {
            display: flex;
            align-items: center;
            padding: 12px;
            margin-bottom: 4px;
            border-radius: 8px;
            cursor: pointer;
            transition: background-color 0.2s;
        }

        .file-item:hover {
            background: var(--bg-hover);
        }

        .file-item.active {
            background: var(--bg-hover);
            border-left: 3px solid var(--primary-color);
        }

        .file-icon {
            font-size: 20px;
            margin-right: 12px;
        }

        .file-info {
            flex: 1;
        }

        .file-date {
            font-size: 13px;
            font-weight: 500;
            color: var(--text-primary);
        }

        .file-time {
            font-size: 11px;
            color: var(--text-secondary);
            margin-top: 2px;
        }

        .file-delete {
            opacity: 1;
            background: none;
            border: none;
            color: var(--text-secondary);
            font-size: 18px;
            line-height: 1;
            cursor: pointer;
            padding: 4px 8px;
            margin-left: 8px;
            transition: opacity 0.2s, color 0.2s;
            flex-shrink: 0;
        }

        .file-item:hover .file-delete {
            opacity: 1;
        }

        .file-delete:hover {
            color: #d93025;
        }

        /* Main Content */
        .main-content {
            flex: 1;
            display: flex;
            flex-direction: column;
            overflow: hidden;
        }

        .content-header {
            height: 72px;
            background: var(--bg-main);
            border-bottom: 1px solid var(--border-color);
            padding: 16px 24px;
            display: none;
            box-sizing: border-box;
            position: relative;
        }

        .content-header-top {
            display: flex;
            align-items: center;
            gap: 12px;
        }

        .content-header h2 {
            font-size: 16px;
            font-weight: 600;
            color: var(--text-primary);
            flex: 1;
        }

        /* Mobile menu button in content header (hidden by default) */
        .content-menu-toggle {
            display: none;
            background: var(--primary-color);
            color: white;
            border: none;
            border-radius: 8px;
            width: 36px;
            height: 36px;
            cursor: pointer;
            box-shadow: var(--shadow);
            transition: all 0.3s ease;
            padding: 0;
            flex-shrink: 0;
        }

        .content-menu-toggle:hover {
            background: #1557b0;
            box-shadow: var(--shadow-hover);
            transform: scale(1.05);
        }

        .content-menu-toggle:active {
            transform: scale(0.95);
        }

        .content-menu-toggle span {
            display: block;
            width: 18px;
            height: 2px;
            background: white;
            margin: 4px auto;
            border-radius: 2px;
        }

        .content-meta {
            display: flex;
            gap: 24px;
            margin-top: 8px;
            font-size: 12px;
            color: var(--text-secondary);
            align-items: center;
        }

        .session-id-badge {
            font-family: monospace;
            font-size: 10px;
            color: var(--text-secondary);
            background: var(--bg-secondary);
            padding: 4px 12px;
            border-radius: 4px;
            margin-left: auto;
        }

        .content-body {
            flex: 1;
            overflow-y: auto;
            padding: 24px;
        }

        /* Request/Response Cards */
        .entry-card {
            background: var(--bg-main);
            border-radius: 12px;
            padding: 20px;
            margin-bottom: 20px;
            box-shadow: var(--shadow);
        }

        .entry-header {
            display: flex;
            align-items: center;
            justify-content: space-between;
            margin-bottom: 16px;
        }

        .entry-id {
            font-size: 11px;
            font-family: monospace;
            color: var(--text-secondary);
            background: var(--bg-secondary);
            padding: 4px 8px;
            border-radius: 4px;
        }

        .section-title {
            font-size: 14px;
            font-weight: 600;
            color: var(--text-primary);
            margin-bottom: 12px;
            padding-bottom: 8px;
            border-bottom: 2px solid var(--border-color);
        }

        /* Continuous Chat Styles */
        .chat-header {
            background: var(--bg-main);
            border-radius: 12px;
            padding: 16px;
            margin-bottom: 20px;
            box-shadow: var(--shadow);
        }

        .chat-session-info {
            display: flex;
            align-items: center;
            font-size: 13px;
        }

        .chat-session-label {
            font-weight: 600;
            color: var(--text-secondary);
            text-transform: uppercase;
            letter-spacing: 0.5px;
            font-size: 11px;
        }

        .chat-session-id {
            font-family: monospace;
            color: var(--text-primary);
            background: var(--bg-secondary);
            padding: 4px 12px;
            border-radius: 4px;
            margin-left: 8px;
        }

        .chat-container {
            background: var(--bg-main);
            border-radius: 12px;
            padding: 24px;
            box-shadow: var(--shadow);
        }

        .chat-message {
            margin-bottom: 20px;
            padding: 16px;
            border-radius: 12px;
            border-left: 4px solid;
            position: relative;
        }

        .chat-copy-btn {
            position: absolute;
            top: 12px;
            right: 12px;
            background: rgba(0, 0, 0, 0.1);
            border: none;
            border-radius: 6px;
            width: 32px;
            height: 32px;
            cursor: pointer;
            opacity: 0.3;
            transition: all 0.2s ease;
            display: flex;
            align-items: center;
            justify-content: center;
            font-size: 16px;
        }

        .chat-copy-btn:hover {
            opacity: 0.7;
            background: rgba(0, 0, 0, 0.15);
            transform: scale(1.05);
        }

        .chat-copy-btn:active {
            transform: scale(0.95);
        }

        .chat-copy-btn.copied {
            opacity: 1;
            background: rgba(76, 175, 80, 0.2);
        }

        .chat-message.chat-user {
            background: #e3f2fd;
            border-color: #2196f3;
        }

        .chat-message.chat-model {
            background: #e8f5e9;
            border-color: #4caf50;
        }

        .chat-message-role {
            font-size: 11px;
            font-weight: 700;
            text-transform: uppercase;
            letter-spacing: 1px;
            margin-bottom: 12px;
            display: inline-block;
            padding: 4px 8px;
            border-radius: 4px;
        }

        .chat-message.chat-user .chat-message-role {
            background: #1976d2;
            color: white;
        }

        .chat-message.chat-model .chat-message-role {
            background: #388e3c;
            color: white;
        }

        .chat-message-content {
            font-size: 14px;
            line-height: 1.7;
        }

        .chat-message-text {
            white-space: pre-wrap;
            word-wrap: break-word;
            color: var(--text-primary);
        }

        /* Legacy Messages (for backward compatibility) */
        .message {
            margin-bottom: 16px;
            padding: 12px;
            border-radius: 8px;
            border-left: 3px solid;
        }

        .message.user {
            background: #e3f2fd;
            border-color: #2196f3;
        }

        .message.model {
            background: #e8f5e9;
            border-color: #4caf50;
        }

        .message.function {
            background: #fff3e0;
            border-color: #ff9800;
        }

        .message-role {
            font-size: 11px;
            font-weight: 600;
            text-transform: uppercase;
            letter-spacing: 0.5px;
            margin-bottom: 8px;
        }

        .message.user .message-role { color: #1976d2; }
        .message.model .message-role { color: #388e3c; }
        .message.function .message-role { color: #f57c00; }

        .message-text {
            font-size: 13px;
            line-height: 1.6;
            white-space: pre-wrap;
            word-wrap: break-word;
        }

        /* Truncatable text styles */
        .truncatable-text {
            position: relative;
            cursor: pointer;
            user-select: none;
        }

        .truncatable-text.truncated .text-truncated {
            display: block;
        }

        .truncatable-text.truncated .text-expanded {
            display: none;
        }

        .truncatable-text.expanded .text-truncated {
            display: none;
        }

        .truncatable-text.expanded .text-expanded {
            display: block;
        }

        .text-line-11 {
            position: relative;
            overflow: hidden;
        }

        .text-line-11::after {
            content: '';
            position: absolute;
            top: 0;
            left: 0;
            right: 0;
            bottom: 0;
            pointer-events: none;
        }

        /* Default gradient for white background */
        .text-line-11::after {
            background: linear-gradient(to bottom, transparent 0%, rgba(255, 255, 255, 0.95) 70%, white 100%);
        }

        /* Chat user message gradient (light blue) */
        .chat-message.chat-user .text-line-11::after {
            background: linear-gradient(to bottom, transparent 0%, rgba(227, 242, 253, 0.95) 70%, #e3f2fd 100%);
            content: 'Double-click to open/close';
            display: block;
            color: #999;
            font-size: 11px;
            font-style: italic;
            text-align: center;
        }

        /* Chat model message gradient (light green) */
        .chat-message.chat-model .text-line-11::after {
            background: linear-gradient(to bottom, transparent 0%, rgba(232, 245, 233, 0.95) 70%, #e8f5e9 100%);
            content: 'Double-click to open/close';
            display: block;
            color: #999;
            font-size: 11px;
            font-style: italic;
            text-align: center;
        }

        /* User message gradient (light blue) */
        .message.user .text-line-11::after {
            background: linear-gradient(to bottom, transparent 0%, rgba(227, 242, 253, 0.95) 70%, #e3f2fd 100%);
            content: 'Double-click to open/close';
            display: block;
            color: #999;
            font-size: 11px;
            font-style: italic;
            text-align: center;
        }

        /* Model message gradient (light green) */
        .message.model .text-line-11::after {
            background: linear-gradient(to bottom, transparent 0%, rgba(232, 245, 233, 0.95) 70%, #e8f5e9 100%);
            content: 'Double-click to open/close';
            display: block;
            color: #999;
            font-size: 11px;
            font-style: italic;
            text-align: center;
        }

        /* Function message gradient (light orange) */
        .message.function .text-line-11::after {
            background: linear-gradient(to bottom, transparent 0%, rgba(255, 243, 224, 0.95) 70%, #fff3e0 100%);
            content: 'Double-click to open/close';
            display: block;
            color: #999;
            font-size: 11px;
            font-style: italic;
            text-align: center;
        }

        /* Tool output truncation gradient (white background) - must be more specific to override chat message gradients */
        .chat-message.chat-user .function-args .text-line-11::after,
        .chat-message.chat-model .function-args .text-line-11::after,
        .function-args .text-line-11::after {
            background: linear-gradient(to bottom, transparent 0%, rgba(255, 255, 255, 0.95) 70%, #ffffff 100%);
            content: 'Double-click to open/close';
            display: block;
            color: #999;
            font-size: 11px;
            font-style: italic;
            text-align: center;
        }

        

        .truncatable-text.expanded::after {
            content: 'Double-click to open/close';
            display: block;
           /* border-top: 4px solid #e0e0e0; */
            color: #999;
            font-size: 11px;
            font-style: italic;
            text-align: center;
            padding: 8px;
            margin-top: 4px;
        }

        /* Function Calls */
        .function-call {
            background: var(--bg-secondary);
            padding: 12px;
            border-radius: 6px;
            margin-top: 8px;
        }

        .function-name {
            font-size: 12px;
            font-weight: 600;
            font-family: monospace;
            color: var(--primary-color);
            margin-bottom: 8px;
        }

        .function-args {
            font-size: 11px;
            font-family: monospace;
            color: var(--text-secondary);
            white-space: pre-wrap;
            background: var(--bg-main);
            padding: 8px;
            border-radius: 4px;
        }

        /* Response Info */
        .response-info {
            display: flex;
            gap: 16px;
            margin-bottom: 16px;
        }

        .info-badge {
            display: inline-flex;
            align-items: center;
            padding: 6px 12px;
            border-radius: 16px;
            font-size: 12px;
            font-weight: 500;
        }

        .info-badge.success {
            background: #e8f5e9;
            color: #388e3c;
        }

        .info-badge.error {
            background: #ffebee;
            color: #c62828;
        }

        /* Model Badge */
        .model-badge {
            display: inline-block;
            background: var(--primary-color);
            color: white;
            padding: 4px 12px;
            border-radius: 12px;
            font-size: 12px;
            font-weight: 500;
        }

        /* Token Usage */
        .token-usage {
            display: grid;
            grid-template-columns: repeat(auto-fit, minmax(150px, 1fr));
            gap: 12px;
            margin-top: 16px;
        }

        .token-item {
            background: var(--bg-secondary);
            padding: 12px;
            border-radius: 8px;
            border: 1px solid var(--border-color);
        }

        .token-label {
            font-size: 11px;
            color: var(--text-secondary);
            text-transform: uppercase;
            letter-spacing: 0.5px;
            margin-bottom: 4px;
        }

        .token-value {
            font-size: 18px;
            font-weight: 600;
            color: var(--text-primary);
        }

        /* Loading/Empty States */
        .loading, .empty-state {
            text-align: center;
            padding: 40px;
            color: var(--text-secondary);
        }

        .spinner {
            border: 3px solid var(--border-color);
            border-top: 3px solid var(--primary-color);
            border-radius: 50%;
            width: 40px;
            height: 40px;
            animation: spin 1s linear infinite;
            margin: 0 auto 16px;
        }

        @keyframes spin {
            0% { transform: rotate(0deg); }
            100% { transform: rotate(360deg); }
        }

        .error-state {
            background: #ffebee;
            border: 1px solid var(--error-color);
            border-radius: 8px;
            padding: 20px;
            margin-bottom: 20px;
            color: var(--error-color);
        }

        /* Scrollbar Styling */
        ::-webkit-scrollbar {
            width: 10px;
            height: 10px;
        }

        ::-webkit-scrollbar-track {
            background: var(--bg-secondary);
        }

        ::-webkit-scrollbar-thumb {
            background: var(--border-color);
            border-radius: 5px;
        }

        ::-webkit-scrollbar-thumb:hover {
            background: var(--text-secondary);
        }

        /* Menu Toggle Button - Always Visible */
        .menu-toggle {
            display: block;
            position: absolute;
            top: 16px;
            right: 12px;
            z-index: 100;
            background: var(--primary-color);
            color: white;
            border: none;
            border-radius: 8px;
            width: 36px;
            height: 36px;
            cursor: pointer;
            box-shadow: var(--shadow);
            transition: all 0.3s ease;
        }

        .menu-toggle:hover {
            background: #1557b0;
            box-shadow: var(--shadow-hover);
            transform: scale(1.05);
        }

        .menu-toggle:active {
            transform: scale(0.95);
        }

        .menu-toggle span {
            display: block;
            width: 18px;
            height: 2px;
            background: white;
            margin: 4px auto;
            transition: all 0.3s ease;
            border-radius: 2px;
        }

        /* Keep burger icon consistent - no animation */

        .menu-backdrop {
            display: none;
        }

        /* Collapsible Cards */
        .entry-card {
            transition: all 0.3s ease;
        }

        .entry-card:hover {
            box-shadow: var(--shadow-hover);
        }

        .entry-card.collapsed .entry-content {
            display: none;
        }

        .entry-card .entry-header {
            cursor: pointer;
        }

        .collapse-toggle {
            display: inline-block;
            margin-right: 12px;
            font-size: 14px;
            transition: transform 0.3s ease;
            user-select: none;
        }

        .entry-card.collapsed .collapse-toggle {
            transform: rotate(-90deg);
        }

        .entry-card.collapsed .entry-header {
            margin-bottom: 0;
        }

        .entry-header-left {
            display: flex;
            align-items: center;
            flex: 1;
        }

        .entry-header-center {
            display: flex;
            align-items: center;
            margin: 0 12px;
        }

        .entry-header-right {
            display: flex;
            flex-direction: column;
            align-items: flex-end;
            gap: 8px;
        }

        .entry-title-text {
            font-size: 14px;
            font-weight: 600;
            color: var(--text-primary);
        }

        .entry-session-id-badge {
            font-size: 10px;
            font-family: monospace;
            color: var(--text-secondary);
            background: var(--bg-secondary);
            padding: 4px 8px;
            border-radius: 4px;
            margin-right: 8px;
        }

        .entry-token-info {
            font-size: 9px;
            font-family: monospace;
            color: var(--text-secondary);
            background: #e8f5e9;
            padding: 4px 8px;
            border-radius: 4px;
        }

        /* Subsections (Request/Response) */
        .subsection {
            margin-bottom: 16px;
        }

        .subsection-header {
            display: flex;
            align-items: center;
            padding: 12px;
            background: var(--bg-secondary);
            border-radius: 8px;
            cursor: pointer;
            user-select: none;
            transition: background 0.2s;
        }

        .subsection-header:hover {
            background: #e1e3e6;
        }

        .subsection-toggle {
            display: inline-block;
            margin-right: 8px;
            font-size: 12px;
            transition: transform 0.3s ease;
        }

        .subsection-header.collapsed .subsection-toggle {
            transform: rotate(-90deg);
        }

        .subsection-title {
            font-size: 13px;
            font-weight: 600;
            color: var(--text-primary);
            flex: 1;
        }

        .subsection-badges {
            display: flex;
            gap: 8px;
            margin-left: 12px;
        }

        .subsection-badges .info-badge {
            font-size: 10px;
        }

        .subsection-content {
            display: none;
            padding: 16px 12px;
        }

        /* Responsive Design */
        @media (max-width: 1024px) {
            /* Tablet and mobile: start with collapsed sidebar */
            .sidebar {
                position: fixed;
                top: 0;
                left: 0;
                bottom: 0;
                z-index: 1000;
            }

            .sidebar.collapsed {
                transform: translateX(-280px);
            }

            /* Show sidebar menu button only when sidebar is open on mobile/tablet */
            .sidebar:not(.collapsed) .menu-toggle {
                display: block;
            }

            .sidebar.collapsed .menu-toggle {
                display: none;
            }

            /* Show content header menu button on mobile/tablet */
            .content-menu-toggle {
                display: block;
            }

            /* Hide content header menu button when sidebar is open */
            .sidebar:not(.collapsed) ~ .main-content .content-menu-toggle {
                display: none;
            }

            /* Restructure content header for mobile - single row layout */
            .content-header {
                display: flex !important;
                align-items: center;
                gap: 12px;
                padding: 16px;
<<<<<<< HEAD
            }

            .content-header-top {
                flex: 1;
                min-width: 0;
            }

=======
            }

            .content-header-top {
                flex: 1;
                min-width: 0;
            }

>>>>>>> 53f36502
            .content-header h2 {
                overflow: hidden;
                text-overflow: ellipsis;
                white-space: nowrap;
            }

            .content-meta {
                margin-top: 0;
                gap: 12px;
                flex-shrink: 0;
            }

            .content-meta span {
                font-size: 11px;
            }
        }

        @media (max-width: 768px) {
            .content-body {
                padding: 16px;
            }

            .entry-card {
                padding: 16px;
            }

            .entry-header-center {
                display: none;
            }

            .session-id-badge {
                display: none;
            }
        }

        /* Edit title button */
        .edit-title-btn {
            margin-left: 8px;
            background: none;
            border: none;
            cursor: pointer;
            font-size: 14px;
            opacity: 0.5;
            transition: opacity 0.2s;
            padding: 4px 8px;
            border-radius: 4px;
        }

        .edit-title-btn:hover {
            opacity: 1;
            background: var(--bg-hover);
        }

        #sessionTitleInput {
            font-size: 16px;
            font-weight: 600;
            padding: 4px 8px;
            border: 2px solid var(--primary-color);
            border-radius: 4px;
            min-width: 300px;
        }
    </style>
</head>
<body>
    <div class="sidebar">
        <div class="sidebar-header">
            <button class="menu-toggle" onclick="toggleMenu()" aria-label="Toggle menu">
                <span></span>
                <span></span>
                <span></span>
            </button>
            <h1>📊 API Requests</h1>
            <p>Gemini CLI Telemetry</p>
        </div>
        <div class="file-list" id="fileList">
            <div class="loading">
                <div class="spinner"></div>
                <p>Loading files...</p>
            </div>
        </div>
    </div>

    <div class="main-content">
        <div class="content-header" id="contentHeader" style="display: none;">
            <div class="content-header-top">
                <button class="content-menu-toggle" onclick="toggleMenu()" aria-label="Toggle menu">
                    <span></span>
                    <span></span>
                    <span></span>
                </button>
                <h2 id="selectedFileName">Select a file</h2>
            </div>
            <div class="content-meta">
                <span id="entryCount">0 entries</span>
                <span id="fileSize">0 KB</span>
                <span id="sessionIdDisplay" class="session-id-badge"></span>
            </div>
        </div>
        <div class="content-body" id="contentBody">
            <div class="empty-state">
                <p>Select a file from the sidebar to view API requests and responses</p>
            </div>
        </div>
    </div>

    <script>
        let files = [];
        let currentFile = null;
        let messageIdCounter = 0;

        // Toggle sidebar visibility
        function toggleMenu() {
            const sidebar = document.querySelector('.sidebar');
            sidebar.classList.toggle('collapsed');
        }

        // Copy message text to clipboard
        function copyMessageText(messageId) {
            const messageElement = document.getElementById(messageId);
            if (!messageElement) return;

            // Get all text content from the message
            const textElements = messageElement.querySelectorAll('.chat-message-text');
            let textToCopy = '';
            textElements.forEach(el => {
                // Get the actual text content, handling truncated text
                const truncatable = el.querySelector('.truncatable-text');
                if (truncatable) {
                    const expanded = truncatable.querySelector('.text-expanded');
                    const truncated = truncatable.querySelector('.text-truncated');
                    textToCopy += (expanded && expanded.textContent) || (truncated && truncated.textContent) || '';
                } else {
                    textToCopy += el.textContent;
                }
                textToCopy += '\n\n';
            });

            // Copy to clipboard
            navigator.clipboard.writeText(textToCopy.trim()).then(() => {
                // Show feedback
                const button = document.querySelector(`[onclick="copyMessageText('${messageId}')"]`);
                if (button) {
                    button.classList.add('copied');
                    button.textContent = '✓';
                    setTimeout(() => {
                        button.classList.remove('copied');
                        button.textContent = '📋';
                    }, 2000);
                }
            }).catch(err => {
                console.error('Failed to copy text:', err);
            });
        }

        // Toggle card collapse
        function toggleCard(event, cardElement) {
            // Prevent toggle if clicking on interactive elements
            if (event.target.closest('.function-args, .message-text')) {
                return;
            }
            cardElement.classList.toggle('collapsed');
        }

        // Toggle subsection collapse (Request/Response)
        function toggleSubsection(event, subsectionId) {
            event.stopPropagation(); // Prevent card toggle
            const subsection = document.getElementById(subsectionId);
            const header = event.currentTarget;

            header.classList.toggle('collapsed');

            if (header.classList.contains('collapsed')) {
                subsection.style.display = 'none';
            } else {
                subsection.style.display = 'block';
            }
        }

        // Initialize
        async function init() {
            // Auto-collapse sidebar on mobile/tablet
            if (window.innerWidth <= 1024) {
                const sidebar = document.querySelector('.sidebar');
                sidebar.classList.add('collapsed');
            }

            await loadFileList();
            if (files.length > 0) {
                await loadFile(files[0].filename);
            }
        }

        // Load list of JSON files
        async function loadFileList() {
            try {
                // Fetch file list from server API
                const response = await fetch('/api/files');
                if (!response.ok) throw new Error(`HTTP error! status: ${response.status}`);

                const indexData = await response.json();
                files = indexData.map(item => {
                    const date = new Date(item.timestamp);
                    return {
                        filename: `requests/${item.filename}`,
                        date: date,
                        displayDate: formatDisplayDate(date),
                        displayTime: formatDisplayTime(date),
                        size: item.size,
                        sessionId: item.sessionId,
                        title: item.title
                    };
                });

                renderFileList();
            } catch (error) {
                console.error('Error loading file list:', error);
                document.getElementById('fileList').innerHTML = `
                    <div class="error-state">
                        <strong>Error loading files</strong><br>
                        ${error.message}<br><br>
                        <small>Make sure the server is running and request files exist.</small>
                    </div>
                `;
            }
        }

        // Format date for display
        function formatDisplayDate(date) {
            const months = ['Jan', 'Feb', 'Mar', 'Apr', 'May', 'Jun', 'Jul', 'Aug', 'Sep', 'Oct', 'Nov', 'Dec'];
            return `${months[date.getMonth()]} ${date.getDate()}, ${date.getFullYear()}`;
        }

        function formatDisplayTime(date) {
            const hours = date.getHours();
            const minutes = date.getMinutes().toString().padStart(2, '0');
            const ampm = hours >= 12 ? 'PM' : 'AM';
            const displayHours = hours % 12 || 12;
            return `${displayHours}:${minutes} ${ampm}`;
        }

        // Render file list
        function renderFileList() {
            const fileListEl = document.getElementById('fileList');

            if (files.length === 0) {
                fileListEl.innerHTML = `
                    <div class="empty-state">
                        <p>No API request files found</p>
                    </div>
                `;
                return;
            }

            fileListEl.innerHTML = files.map(file => {
                const displayTitle = file.title || file.sessionId || 'Untitled Session';
                return `
                <div class="file-item" onclick="loadFile('${file.filename}')" data-filename="${file.filename}">
                    <span class="file-icon">📄</span>
                    <div class="file-info">
                        <div class="file-date">${displayTitle}</div>
                        <div class="file-time">${file.displayDate} • ${file.displayTime}</div>
                    </div>
                    <button class="file-delete" onclick="event.stopPropagation(); deleteSession('${file.filename}', '${displayTitle.replace(/'/g, "\\'")}');" title="Delete session">×</button>
                </div>
                `;
            }).join('');
        }

        // Load and display file
        async function loadFile(filename) {
            try {
                currentFile = filename;

                // Update active state
                document.querySelectorAll('.file-item').forEach(item => {
                    item.classList.toggle('active', item.dataset.filename === filename);
                });

                // Show loading
                const contentBody = document.getElementById('contentBody');
                contentBody.innerHTML = '<div class="loading"><div class="spinner"></div><p>Loading data...</p></div>';

                // Fetch file
                const response = await fetch(filename);
                if (!response.ok) throw new Error(`HTTP error! status: ${response.status}`);
                const data = await response.json();

                // Update header
                const fileInfo = files.find(f => f.filename === filename);
                const sessionTitle = fileInfo ? (fileInfo.title || fileInfo.sessionId || 'Untitled Session') : 'Session';
                const sessionId = fileInfo ? fileInfo.sessionId : '';
                document.getElementById('selectedFileName').innerHTML = `
                    <span id="sessionTitleDisplay">${sessionTitle}</span>
                    <button class="edit-title-btn" onclick="editSessionTitle()" title="Edit title">✏️</button>
                `;
                document.getElementById('selectedFileName').dataset.filename = fileInfo ? fileInfo.filename.replace('requests/', '') : '';
                document.getElementById('selectedFileName').dataset.sessionId = sessionId;
                document.getElementById('entryCount').textContent = `${data.length} ${data.length === 1 ? 'entry' : 'entries'}`;
                document.getElementById('fileSize').textContent = `${Math.round(JSON.stringify(data).length / 1024)} KB`;
                document.getElementById('sessionIdDisplay').textContent = sessionId ? `ID: ${sessionId}` : '';
                document.getElementById('contentHeader').style.display = 'block';

                // Render data
                renderData(data);

            } catch (error) {
                console.error('Error loading file:', error);
                document.getElementById('contentBody').innerHTML = `
                    <div class="error-state">
                        <strong>Error loading file</strong><br>
                        ${error.message}
                    </div>
                `;
            }
        }

        // Render data as continuous chat
        function renderData(data) {
            // Reset message ID counter for each file
            messageIdCounter = 0;
            const contentBody = document.getElementById('contentBody');
            contentBody.innerHTML = renderContinuousChat(data);
        }

        // Render continuous chat with differential algorithm
        function renderContinuousChat(entries) {
            let html = '';
            let renderedPartsCount = 0;

            // Create continuous chat container
            html += `<div class="chat-container">`;

            entries.forEach((entry, index) => {
                const requestParts = entry.request?.request_text || [];

                // Only render new parts from this request (differential rendering)
                const newParts = requestParts.slice(renderedPartsCount);

                // Group consecutive messages by role and render as single cards
                let currentGroup = [];
                let currentRole = null;

                newParts.forEach(part => {
                    const role = part.role || 'user';

                    // Skip model messages (they're rendered from response_text)
                    if (role === 'model') {
                        return;
                    }

                    // If role changed, render the current group and start a new one
                    if (currentRole !== null && currentRole !== role) {
                        html += renderGroupedChatMessage(currentGroup, currentRole);
                        currentGroup = [];
                    }

                    currentRole = role;
                    currentGroup.push(part);
                });

                // Render the last group
                if (currentGroup.length > 0) {
                    html += renderGroupedChatMessage(currentGroup, currentRole);
                }

                // Render model response
                if (entry.response?.response_text) {
                    html += renderChatResponse(entry.response);
                }

                // Update counter for next iteration
                renderedPartsCount = requestParts.length;
            });

            html += `</div>`; // Close chat-container

            return html;
        }

        // Render grouped chat messages (multiple messages with same role in one card)
        function renderGroupedChatMessage(messages, role) {
            if (!messages || messages.length === 0) {
                return '';
            }

            const styleType = (role === 'model') ? 'model' : 'user';
            const messageId = `msg-${messageIdCounter++}`;

            let html = `<div class="chat-message chat-${styleType}" id="${messageId}">`;
            html += `<button class="chat-copy-btn" onclick="copyMessageText('${messageId}')" title="Copy message">📋</button>`;
            html += `<div class="chat-message-role">${role}</div>`;
            html += `<div class="chat-message-content">`;

            // Render all parts from all messages
            let textBuffer = '';

            messages.forEach(msg => {
                if (msg.parts && Array.isArray(msg.parts)) {
                    msg.parts.forEach(part => {
                        if (part.text) {
                            // Accumulate text parts
                            textBuffer += part.text;
                        }

                        // Handle non-text parts
                        if (part.functionCall || part.functionResponse) {
                            // Flush text buffer first if there's any
                            if (textBuffer) {
                                html += `<div class="chat-message-text">${wrapTextWithTruncation(textBuffer)}</div>`;
                                textBuffer = '';
                            }

                            // Render the function part
                            if (part.functionCall) {
                                html += renderFunctionCall(part.functionCall);
                            }
                            if (part.functionResponse) {
                                html += renderFunctionResponse(part.functionResponse);
                            }
                        }
                    });
                }
            });

            // Flush any remaining text
            if (textBuffer) {
                html += `<div class="chat-message-text">${wrapTextWithTruncation(textBuffer)}</div>`;
            }

            html += `</div>`; // Close chat-message-content
            html += `</div>`; // Close chat-message
            return html;
        }

        // Render a chat message (user or model)
        function renderChatMessage(msg, type = 'user') {
            const role = msg.role || type;

            // Skip model messages - they should only be rendered from response_text, not from request history
            if (role === 'model') {
                return '';
            }

            // Always use model styling if role is 'model', regardless of type
            const styleType = (role === 'model') ? 'model' : type;
            const messageId = `msg-${messageIdCounter++}`;

            let html = `<div class="chat-message chat-${styleType}" id="${messageId}">`;
            html += `<button class="chat-copy-btn" onclick="copyMessageText('${messageId}')" title="Copy message">📋</button>`;
            html += `<div class="chat-message-role">${role}</div>`;
            html += `<div class="chat-message-content">`;

            if (msg.parts && Array.isArray(msg.parts)) {
                msg.parts.forEach(part => {
                    if (part.text) {
                        html += `<div class="chat-message-text">${wrapTextWithTruncation(part.text)}</div>`;
                    }
                    if (part.functionCall) {
                        html += renderFunctionCall(part.functionCall);
                    }
                    if (part.functionResponse) {
                        html += renderFunctionResponse(part.functionResponse);
                    }
                });
            }

            html += `</div>`; // Close chat-message-content
            html += `</div>`; // Close chat-message
            return html;
        }

        // Render model response
        function renderChatResponse(response) {
            let html = '';

            if (response.response_text && Array.isArray(response.response_text)) {
                // Collect all parts from all candidates into a single array
                let allParts = [];

                response.response_text.forEach(resp => {
                    if (resp.candidates && Array.isArray(resp.candidates)) {
                        resp.candidates.forEach(candidate => {
                            if (candidate.content && candidate.content.parts) {
                                candidate.content.parts.forEach(part => {
                                    allParts.push(part);
                                });
                            }
                        });
                    }
                });

                // Render all collected parts in a single model card
                if (allParts.length > 0) {
                    const messageId = `msg-${messageIdCounter++}`;

                    html += `<div class="chat-message chat-model" id="${messageId}">`;
                    html += `<button class="chat-copy-btn" onclick="copyMessageText('${messageId}')" title="Copy message">📋</button>`;
                    html += `<div class="chat-message-role">model</div>`;
                    html += `<div class="chat-message-content">`;

                    // Concatenate all text parts into a single string
                    let textBuffer = '';
                    allParts.forEach(part => {
                        if (part.text) {
                            textBuffer += part.text;
                        }
                    });

                    // Render the concatenated text as a single block
                    if (textBuffer) {
                        html += `<div class="chat-message-text">${wrapTextWithTruncation(textBuffer)}</div>`;
                    }

                    html += `</div>`; // Close chat-message-content
                    html += `</div>`; // Close chat-message
                }
            }

            return html;
        }

        // Extract title from request text (2nd part if exists, else 1st part)
        function extractTitle(entry) {
            if (!entry.request || !entry.request.request_text) {
                return 'Untitled Request';
            }

            const requestText = entry.request.request_text;

            // Handle array format
            if (Array.isArray(requestText)) {
                // Try to get second part, fallback to first
                const targetIndex = requestText.length > 1 ? 1 : 0;
                const part = requestText[targetIndex];

                if (part && part.parts && Array.isArray(part.parts)) {
                    // Get text from first text part
                    const textPart = part.parts.find(p => p.text);
                    if (textPart && textPart.text) {
                        const text = textPart.text.trim();
                        return text.length > 50 ? text.substring(0, 50) + '...' : text;
                    }
                }
            }

            // Handle string format
            if (typeof requestText === 'string') {
                const text = requestText.trim();
                return text.length > 50 ? text.substring(0, 50) + '...' : text;
            }

            return 'Untitled Request';
        }

        // Extract prompt_id from nested attributes
        function extractPromptId(entry) {
            // Try to get prompt_id from request, response, or error
            if (entry.request && entry.request.prompt_id) {
                return entry.request.prompt_id;
            }
            if (entry.response && entry.response.prompt_id) {
                return entry.response.prompt_id;
            }
            if (entry.error && entry.error.prompt_id) {
                return entry.error.prompt_id;
            }
            return 'unknown';
        }

        // Render single entry
        function renderEntry(entry) {
            const promptId = extractPromptId(entry);
            const cardId = `card-${promptId}`;
            const requestId = `${cardId}-request`;
            const responseId = `${cardId}-response`;

            let html = `<div class="entry-card collapsed" id="${cardId}">`;

            // Entry header (always visible)
            html += `<div class="entry-header" onclick="toggleCard(event, document.getElementById('${cardId}'))">`;
            html += `<div class="entry-header-left">`;
            html += `<span class="collapse-toggle">▼</span>`;
            html += `<span class="entry-title-text">${escapeHtml(extractTitle(entry))}</span>`;
            html += `</div>`;
            html += `<div class="entry-header-center">`;
            // Extract session ID from request["session.id"], fallback to prompt_id
            const sessionId = entry.request && entry.request["session.id"] ? entry.request["session.id"] : promptId;
            html += `<span class="entry-session-id-badge">${sessionId}</span>`;
            // Add token info if available
            if (entry.response) {
                const tokens = [];
                if (entry.response.input_token_count) tokens.push(`In: ${entry.response.input_token_count.toLocaleString()}`);
                if (entry.response.output_token_count) tokens.push(`Out: ${entry.response.output_token_count.toLocaleString()}`);
                if (entry.response.total_token_count) tokens.push(`Total: ${entry.response.total_token_count.toLocaleString()}`);
                if (tokens.length > 0) {
                    html += `<span class="entry-token-info">${tokens.join(' | ')}</span>`;
                }
            }
            html += `</div>`;
            html += `<div class="entry-header-right">`;
            if (entry.request && entry.request.model) {
                html += `<span class="model-badge">${entry.request.model}</span>`;
            }
            html += `</div>`;
            html += `</div>`;

            // Collapsible content
            html += `<div class="entry-content">`;

            // Request section (collapsible)
            if (entry.request) {
                html += `<div class="subsection">`;
                html += `<div class="subsection-header collapsed" onclick="toggleSubsection(event, '${requestId}')">`;
                html += `<span class="subsection-toggle">▼</span>`;
                html += `<span class="subsection-title">Request</span>`;
                html += `</div>`;
                html += `<div class="subsection-content" id="${requestId}">`;
                html += renderRequest(entry.request);
                html += `</div>`;
                html += `</div>`;
            }

            // Response section (collapsible)
            if (entry.response) {
                html += `<div class="subsection">`;
                html += `<div class="subsection-header collapsed" onclick="toggleSubsection(event, '${responseId}')">`;
                html += `<span class="subsection-toggle">▼</span>`;
                html += `<span class="subsection-title">Response</span>`;
                // Add status and duration to header
                const badges = [];
                if (entry.response.status_code) {
                    const badgeClass = entry.response.status_code === 200 ? 'success' : 'error';
                    badges.push(`<span class="info-badge ${badgeClass}">Status: ${entry.response.status_code}</span>`);
                }
                if (entry.response.duration_ms) {
                    badges.push(`<span class="info-badge">Duration: ${entry.response.duration_ms}ms</span>`);
                }
                if (badges.length > 0) {
                    html += `<div class="subsection-badges">${badges.join('')}</div>`;
                }
                html += `</div>`;
                html += `<div class="subsection-content" id="${responseId}">`;
                html += renderResponse(entry.response);
                html += `</div>`;
                html += `</div>`;
            }

            // Error section
            if (entry.error) {
                html += `<div class="section-title" style="margin-top: 24px;">Error</div>`;
                html += renderError(entry.error);
            }

            html += `</div>`; // Close entry-content
            html += `</div>`; // Close entry-card
            return html;
        }

        // Render request
        function renderRequest(request) {
            let html = '';

            if (request.request_text) {
                const messages = Array.isArray(request.request_text) ? request.request_text : [];
                messages.forEach(msg => {
                    html += renderMessage(msg);
                });
            }

            return html;
        }

        // Render message
        function renderMessage(msg) {
            const role = msg.role || 'unknown';
            let html = `<div class="message ${role}">`;
            html += `<div class="message-role">${role}</div>`;

            if (msg.parts && Array.isArray(msg.parts)) {
                msg.parts.forEach(part => {
                    if (part.text) {
                        html += `<div class="message-text">${wrapTextWithTruncation(part.text)}</div>`;
                    }
                    if (part.functionCall) {
                        html += renderFunctionCall(part.functionCall);
                    }
                    if (part.functionResponse) {
                        html += renderFunctionResponse(part.functionResponse);
                    }
                });
            }

            html += `</div>`;
            return html;
        }

        // Render function call
        function renderFunctionCall(funcCall) {
            let html = `<div class="function-call">`;
            html += `<div class="function-name">🔧 ${funcCall.name}</div>`;
            if (funcCall.args) {
                const argsJson = JSON.stringify(funcCall.args, null, 2);
                html += `<div class="function-args">${wrapTextWithTruncation(argsJson)}</div>`;
            }
            html += `</div>`;
            return html;
        }

        // Render function response
        // Format text by unescaping JSON string content
        function formatOutputText(text) {
            if (typeof text !== 'string') return text;
            
            // Unescape common escape sequences
            return text
                .replace(/\\n/g, '\n')
                .replace(/\\t/g, '\t')
                .replace(/\\r/g, '\r')
                .replace(/\\"/g, '"')
                .replace(/\\\\/g, '\\');
        }

        // Render function response
        function renderFunctionResponse(funcResponse) {
            let html = '<div class="function-call">';
            html += '<div class="function-name">✅ ' + funcResponse.name + '</div>';
            
            if (funcResponse.response) {
                const response = funcResponse.response;
                
                // List of fields to try formatting as text
                const formattableFields = ['output', 'error', 'message', 'result', 'content', 'data'];
                let hasFormattedField = false;
                
                // Check if response has any formattable fields
                for (const field of formattableFields) {
                    if (response[field] && typeof response[field] === 'string') {
                        hasFormattedField = true;
                        break;
                    }
                }
                
                if (hasFormattedField) {
                    // Format and display known fields
                    for (const field of formattableFields) {
                        if (response[field] && typeof response[field] === 'string') {
                            const formattedText = formatOutputText(response[field]);
                            html += '<div class="function-args">' + wrapTextWithTruncation(formattedText) + '</div>';
                        }
                    }
                } else {
                    // Fall back to JSON display
                    const responseJson = JSON.stringify(response, null, 2);
                    html += '<div class="function-args">' + wrapTextWithTruncation(responseJson) + '</div>';
                }
            }
            
            html += '</div>';
            return html;
        }

        // Render response
        function renderResponse(response) {
            let html = '';

            // Response text
            if (response.response_text && Array.isArray(response.response_text)) {
                response.response_text.forEach(resp => {
                    if (resp.candidates && Array.isArray(resp.candidates)) {
                        resp.candidates.forEach(candidate => {
                            if (candidate.content && candidate.content.parts) {
                                candidate.content.parts.forEach(part => {
                                    if (part.text) {
                                        html += `<div class="message model">`;
                                        html += `<div class="message-role">model</div>`;
                                        html += `<div class="message-text">${wrapTextWithTruncation(part.text)}</div>`;
                                        html += `</div>`;
                                    }
                                });
                            }
                        });
                    }
                });
            }

            return html;
        }

        // Render error
        function renderError(error) {
            let html = `<div class="error-state">`;
            html += `<strong>Error</strong><br>`;
            if (error.error) {
                html += `${escapeHtml(error.error)}<br>`;
            }
            if (error.error_type) {
                html += `<small>Type: ${error.error_type}</small><br>`;
            }
            if (error.status_code) {
                html += `<small>Status: ${error.status_code}</small>`;
            }
            html += `</div>`;
            return html;
        }

        // Escape HTML
        function escapeHtml(text) {
            const div = document.createElement('div');
            div.textContent = text;
            return div.innerHTML;
        }

        // Counter for unique IDs
        let truncatableIdCounter = 0;

        // Wrap text with truncation if it has more than 10 lines
        function wrapTextWithTruncation(text) {
            if (!text) return '';

            // Count lines
            const lines = text.split('\n');
            if (lines.length <= 10) {
                // No truncation needed
                return escapeHtml(text);
            }

            // Generate unique ID
            const id = `truncatable-${truncatableIdCounter++}`;

            // Split into truncated and full views
            const first10Lines = lines.slice(0, 10).join('\n');
            const line11 = lines[10] || '';
            const allLines = lines.join('\n');

            // Build HTML
            let html = `<div class="truncatable-text truncated" id="${id}" ondblclick="toggleTextExpansion('${id}')">`;

            // Truncated view (first 10 lines + faded line 11)
            html += `<div class="text-truncated">`;
            html += `<div>${escapeHtml(first10Lines)}</div>`;
            html += `<div class="text-line-11">${escapeHtml(line11)}</div>`;
            html += `</div>`;

            // Expanded view (all lines)
            html += `<div class="text-expanded">`;
            html += escapeHtml(allLines);
            html += `</div>`;

            html += `</div>`;
            return html;
        }

        // Toggle text expansion
        function toggleTextExpansion(textId) {
            const element = document.getElementById(textId);
            if (element) {
                element.classList.toggle('expanded');
                element.classList.toggle('truncated');
            }
        }


        // Session title editing
        async function editSessionTitle() {
            const displaySpan = document.getElementById('sessionTitleDisplay');
            const headerEl = document.getElementById('selectedFileName');
            const currentTitle = displaySpan.textContent;
            const filename = headerEl.dataset.filename;
            const sessionId = headerEl.dataset.sessionId;

            // Replace with input
            const input = document.createElement('input');
            input.type = 'text';
            input.id = 'sessionTitleInput';
            input.value = currentTitle === sessionId ? '' : currentTitle;
            input.placeholder = 'Enter session title...';

            // Track if rename has been processed to prevent double submission
            let isProcessing = false;

            // Save on Enter, cancel on Escape
            input.addEventListener('keydown', async (e) => {
                if (e.key === 'Enter' && !isProcessing) {
                    e.preventDefault();
                    isProcessing = true;
                    const newTitle = input.value.trim();
                    if (newTitle) {
                        await renameSession(filename, newTitle);
                    } else {
                        displaySpan.textContent = currentTitle;
                        headerEl.replaceChild(displaySpan, input);
                    }
                } else if (e.key === 'Escape') {
                    isProcessing = true; // Prevent blur from firing
                    displaySpan.textContent = currentTitle;
                    headerEl.replaceChild(displaySpan, input);
                }
            });

            // Save on blur (only if not already processing)
            input.addEventListener('blur', async () => {
                if (isProcessing) return; // Already handled by Enter or Escape

                const newTitle = input.value.trim();
                if (newTitle && newTitle !== currentTitle) {
                    isProcessing = true;
                    await renameSession(filename, newTitle);
                } else {
                    displaySpan.textContent = currentTitle;
                    headerEl.replaceChild(displaySpan, input);
                }
            });

            headerEl.replaceChild(input, displaySpan);
            input.focus();
            input.select();
        }

        async function renameSession(currentFilename, newTitle) {
            try {
                const response = await fetch('/api/sessions/rename', {
                    method: 'PUT',
                    headers: {
                        'Content-Type': 'application/json'
                    },
                    body: JSON.stringify({
                        currentFilename: currentFilename,
                        newTitle: newTitle
                    })
                });

                if (!response.ok) {
                    const error = await response.text();
                    alert(`Failed to rename session: ${error}`);
                    return;
                }

                const result = await response.json();
                // Reload file list to show new name
                await loadFileList();
<<<<<<< HEAD
                
                // Reload current file with new filename
                await loadFile(`requests/${result.newFilename}`);
                
=======

                // Reload current file with new filename
                await loadFile(`requests/${result.newFilename}`);

>>>>>>> 53f36502
            } catch (error) {
                console.error('Error renaming session:', error);
                alert('Failed to rename session. Please try again.');
            }
        }

<<<<<<< HEAD
=======
        async function deleteSession(filename, displayTitle) {
            // Show confirmation dialog
            const confirmMessage = `Delete session '${displayTitle}'?\n\nThis cannot be undone.`;
            if (!confirm(confirmMessage)) {
                return;
            }

            try {
                const response = await fetch('/api/sessions/delete', {
                    method: 'DELETE',
                    headers: {
                        'Content-Type': 'application/json'
                    },
                    body: JSON.stringify({
                        filename: filename
                    })
                });

                if (!response.ok) {
                    const error = await response.text();
                    alert(`Failed to delete session: ${error}`);
                    return;
                }

                // Reload file list
                await loadFileList();

                // If there are files remaining, select the top one
                if (files.length > 0) {
                    await loadFile(files[0].filename);
                } else {
                    // Clear content if no files remain
                    document.getElementById('contentHeader').style.display = 'none';
                    document.getElementById('contentBody').innerHTML = '<div class="empty-state"><p>No session selected</p></div>';
                }

            } catch (error) {
                console.error('Error deleting session:', error);
                alert('Failed to delete session. Please try again.');
            }
        }

>>>>>>> 53f36502
                // Start the app
        init();
    </script>
</body>
</html><|MERGE_RESOLUTION|>--- conflicted
+++ resolved
@@ -928,7 +928,6 @@
                 align-items: center;
                 gap: 12px;
                 padding: 16px;
-<<<<<<< HEAD
             }
 
             .content-header-top {
@@ -936,15 +935,6 @@
                 min-width: 0;
             }
 
-=======
-            }
-
-            .content-header-top {
-                flex: 1;
-                min-width: 0;
-            }
-
->>>>>>> 53f36502
             .content-header h2 {
                 overflow: hidden;
                 text-overflow: ellipsis;
@@ -1885,25 +1875,16 @@
                 const result = await response.json();
                 // Reload file list to show new name
                 await loadFileList();
-<<<<<<< HEAD
-                
+
                 // Reload current file with new filename
                 await loadFile(`requests/${result.newFilename}`);
-                
-=======
-
-                // Reload current file with new filename
-                await loadFile(`requests/${result.newFilename}`);
-
->>>>>>> 53f36502
+
             } catch (error) {
                 console.error('Error renaming session:', error);
                 alert('Failed to rename session. Please try again.');
             }
         }
 
-<<<<<<< HEAD
-=======
         async function deleteSession(filename, displayTitle) {
             // Show confirmation dialog
             const confirmMessage = `Delete session '${displayTitle}'?\n\nThis cannot be undone.`;
@@ -1946,7 +1927,6 @@
             }
         }
 
->>>>>>> 53f36502
                 // Start the app
         init();
     </script>
