installation:
<<<<<<< HEAD
  version: 6.0.0-alpha.3
  installDate: '2025-11-01T10:13:53.171Z'
  lastUpdated: '2025-11-01T10:13:53.171Z'
=======
  version: 6.0.0-alpha.6
  installDate: '2025-11-06T11:32:40.619Z'
  lastUpdated: '2025-11-06T11:32:40.619Z'
>>>>>>> 53f36502
modules:
  - core
  - bmm
  - cis
ides:
  - claude-code
  - gemini<|MERGE_RESOLUTION|>--- conflicted
+++ resolved
@@ -1,13 +1,7 @@
 installation:
-<<<<<<< HEAD
-  version: 6.0.0-alpha.3
-  installDate: '2025-11-01T10:13:53.171Z'
-  lastUpdated: '2025-11-01T10:13:53.171Z'
-=======
   version: 6.0.0-alpha.6
   installDate: '2025-11-06T11:32:40.619Z'
   lastUpdated: '2025-11-06T11:32:40.619Z'
->>>>>>> 53f36502
 modules:
   - core
   - bmm
