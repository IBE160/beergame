--- conflicted
+++ resolved
@@ -13,25 +13,12 @@
 <critical>DOCUMENT OUTPUT: Technical, precise, definitive. Specific versions only. User skill level ({user_skill_level}) affects conversation style ONLY, not document content.</critical>
 <critical>Input documents specified in workflow.yaml input_file_patterns - workflow engine handles fuzzy matching, whole vs sharded document discovery automatically</critical>
 
-<<<<<<< HEAD
-<step n="0" goal="Validate workflow readiness" tag="workflow-status">
-=======
 <step n="0" goal="Validate workflow readiness and detect project level" tag="workflow-status">
->>>>>>> 53f36502
 <action>Check if {output_folder}/bmm-workflow-status.yaml exists</action>
 
 <check if="status file not found">
   <output>No workflow status file found. Tech-spec workflow can run standalone or as part of BMM workflow path.</output>
   <output>**Recommended:** Run `workflow-init` first for project context tracking and workflow sequencing.</output>
-<<<<<<< HEAD
-  <ask>Continue in standalone mode or exit to run workflow-init? (continue/exit)</ask>
-  <check if="continue">
-    <action>Set standalone_mode = true</action>
-  </check>
-  <check if="exit">
-    <action>Exit workflow</action>
-  </check>
-=======
   <output>**Quick Start:** Continue in standalone mode - perfect for rapid prototyping and quick changes!</output>
   <ask>Continue in standalone mode or exit to run workflow-init? (continue/exit)</ask>
   <check if="continue">
@@ -75,7 +62,6 @@
 <check if="exit">
 <action>Exit workflow</action>
 </check>
->>>>>>> 53f36502
 </check>
 
 <check if="status file found">
@@ -83,10 +69,7 @@
   <action>Parse workflow_status section</action>
   <action>Check status of "tech-spec" workflow</action>
   <action>Get project_level from YAML metadata</action>
-<<<<<<< HEAD
-=======
   <action>Get field_type from YAML metadata (greenfield or brownfield)</action>
->>>>>>> 53f36502
   <action>Find first non-completed workflow (next expected workflow)</action>
 
   <check if="project_level >= 2">
@@ -107,7 +90,6 @@
       <action>Exit workflow</action>
     </check>
   </check>
-<<<<<<< HEAD
 
   <check if="tech-spec is not the next expected workflow">
     <output>⚠️ Next expected workflow: {{next_workflow}}. Tech-spec is out of sequence.</output>
@@ -119,18 +101,6 @@
   </check>
 
 <action>Set standalone_mode = false</action>
-=======
-
-  <check if="tech-spec is not the next expected workflow">
-    <output>⚠️ Next expected workflow: {{next_workflow}}. Tech-spec is out of sequence.</output>
-    <ask>Continue with tech-spec anyway? (y/n)</ask>
-    <check if="n">
-      <output>Exiting. Run {{next_workflow}} instead.</output>
-      <action>Exit workflow</action>
-    </check>
-  </check>
-
-<action>Set standalone_mode = false</action>
 </check>
 </step>
 
@@ -226,7 +196,6 @@
 <WebSearch query="React latest stable version 2025 migration guide" />
 Note both current version AND migration complexity in stack summary
 </example>
->>>>>>> 53f36502
 </check>
 
 **For Greenfield Projects:**
@@ -1111,40 +1080,18 @@
 
 **Recommended: Story-by-Story Approach**
 
-<<<<<<< HEAD
-<check if="standalone_mode != true">
-  <action>Load the FULL file: {output_folder}/bmm-workflow-status.yaml</action>
-  <action>Find workflow_status key "tech-spec"</action>
-  <critical>ONLY write the file path as the status value - no other text, notes, or metadata</critical>
-  <action>Update workflow_status["tech-spec"] = "{output_folder}/bmm-tech-spec-{{date}}.md"</action>
-  <action>Save file, preserving ALL comments and structure including STATUS DEFINITIONS</action>
-
-<action>Find first non-completed workflow in workflow_status (next workflow to do)</action>
-<action>Determine next agent from path file based on next workflow</action>
-</check>
-=======
 For the **first story** ({{first_story_name}}):
 
 **Option A - With Story Context (recommended for first story):**
->>>>>>> 53f36502
 
 1. Ask SM agent to run `create-story-context` for story 1
    - Generates focused context for this specific story
 2. Then ask DEV agent to run `dev-story` to implement story 1
 
-<<<<<<< HEAD
-**Deliverables Created:**
-
-<check if="project_level == 0">
-- ✅ tech-spec.md - Technical specification
-- ✅ user-story.md - Single user story
-</check>
-=======
 **Option B - Direct to Dev:**
 
 1. Ask DEV agent to run `dev-story` for story 1
    - Tech-spec has most context needed
->>>>>>> 53f36502
 
 After completing story 1, repeat for stories 2 and 3.
 
