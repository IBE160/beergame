--- conflicted
+++ resolved
@@ -12,33 +12,6 @@
 <workflow>
 
 <step n="0" goal="Validate workflow readiness" tag="workflow-status">
-<<<<<<< HEAD
-<action>Check if {output_folder}/bmm-workflow-status.yaml exists</action>
-
-<check if="status file not found">
-  <output>No workflow status file found. PRD workflow can run standalone or as part of BMM workflow path.</output>
-  <output>**Recommended:** Run `workflow-init` first for project context tracking and workflow sequencing.</output>
-  <ask>Continue in standalone mode or exit to run workflow-init? (continue/exit)</ask>
-  <check if="continue">
-    <action>Set standalone_mode = true</action>
-  </check>
-  <check if="exit">
-    <action>Exit workflow</action>
-  </check>
-</check>
-
-<check if="status file found">
-  <action>Load the FULL file: {output_folder}/bmm-workflow-status.yaml</action>
-  <action>Parse workflow_status section</action>
-  <action>Check status of "prd" workflow</action>
-  <action>Get project_level from YAML metadata</action>
-  <action>Find first non-completed workflow (next expected workflow)</action>
-
-  <check if="project_level < 2">
-    <output>**Incorrect Workflow for Level {{project_level}}**
-
-PRD is for Level 2-4 projects. Level 0-1 should use tech-spec directly.
-=======
 <action>Check if {status_file} exists</action>
 
 <action if="status file not found">Set standalone_mode = true</action>
@@ -66,35 +39,11 @@
       <action>Exit workflow</action>
     </check>
   </check>
->>>>>>> 53f36502
 
 <action>Set standalone_mode = false</action>
 </check>
 </step>
 
-<<<<<<< HEAD
-  <check if="prd status is file path (already completed)">
-    <output>⚠️ PRD already completed: {{prd status}}</output>
-    <ask>Re-running will overwrite the existing PRD. Continue? (y/n)</ask>
-    <check if="n">
-      <output>Exiting. Use workflow-status to see your next step.</output>
-      <action>Exit workflow</action>
-    </check>
-  </check>
-
-  <check if="prd is not the next expected workflow">
-    <output>⚠️ Next expected workflow: {{next_workflow}}. PRD is out of sequence.</output>
-    <ask>Continue with PRD anyway? (y/n)</ask>
-    <check if="n">
-      <output>Exiting. Run {{next_workflow}} instead.</output>
-      <action>Exit workflow</action>
-    </check>
-  </check>
-
-<action>Set standalone_mode = false</action>
-</check>
-</step>
-=======
 <step n="1" goal="Discovery - Project, Domain, and Vision">
 <action>Welcome {user_name} and begin comprehensive discovery, and then start to GATHER ALL CONTEXT:
 1. Check workflow-status.yaml for project_context (if exists)
@@ -144,7 +93,6 @@
 INTENT: Meaningful success criteria, not generic metrics
 
 Adapt to context:
->>>>>>> 53f36502
 
 - Consumer: User love, engagement, retention
 - B2B: ROI, efficiency, adoption
@@ -425,19 +373,6 @@
 <template-output>epic_details</template-output>
 </step>
 
-<<<<<<< HEAD
-<step n="10" goal="Update status and complete" tag="workflow-status">
-
-<check if="standalone_mode != true">
-  <action>Load the FULL file: {output_folder}/bmm-workflow-status.yaml</action>
-  <action>Find workflow_status key "prd"</action>
-  <critical>ONLY write the file path as the status value - no other text, notes, or metadata</critical>
-  <action>Update workflow_status["prd"] = "{default_output_file}"</action>
-  <action>Save file, preserving ALL comments and structure including STATUS DEFINITIONS</action>
-
-<action>Find first non-completed workflow in workflow_status (next workflow to do)</action>
-<action>Determine next agent from path file based on next workflow</action>
-=======
 <step n="11" goal="Complete PRD and suggest next steps">
 <template-output>product_magic_summary</template-output>
 
@@ -445,7 +380,6 @@
   <action>Load the FULL file: {status_file}</action>
   <action>Update workflow_status["prd"] = "{default_output_file}"</action>
   <action>Save file, preserving ALL comments and structure</action>
->>>>>>> 53f36502
 </check>
 
 <output>**✅ PRD Complete, {user_name}!**
