--- conflicted
+++ resolved
@@ -7,121 +7,6 @@
 
 <workflow>
 
-<<<<<<< HEAD
-<step n="1" goal="Quick scan and ask user about THEIR work">
-<output>Welcome to BMad Method, {user_name}!</output>
-
-<action>Quick scan for context (do NOT analyze in depth yet):</action>
-
-- Check for codebase: src/, lib/, package.json, .git, etc.
-- Check for BMM artifacts: PRD, epics, stories, tech-spec, architecture docs
-- Store what was found but do NOT infer project details yet
-
-<ask>What's your project called? {{#if project_name}}(Config shows: {{project_name}}){{/if}}</ask>
-<action>Set project_name</action>
-<template-output>project_name</template-output>
-
-<check if="found artifacts OR found codebase">
-<output>I found some existing work here. Let me understand what you're working on:</output>
-
-<check if="found artifacts">
-<output>
-**Planning Documents Found:**
-{{#each artifacts}}
-- {{artifact_name}} ({{artifact_type}}, {{story_count}} stories, modified {{date}})
-{{/each}}
-</output>
-</check>
-
-<check if="found codebase">
-<output>
-**Codebase Found:**
-- Source code in: {{source_dirs}}
-- Tech stack: {{detected_tech_stack}}
-{{#if git_history}}
-- Git history: {{commit_count}} commits, last commit {{last_commit_date}}
-{{/if}}
-</output>
-</check>
-
-<ask>Looking at what I found, are these:
-
-a) **Works in progress you're finishing** - continuing the work described in these documents
-b) **Documents from a previous effort** - you're starting something NEW and different now
-c) **The proposed work you're about to start** - these describe what you want to do
-d) **None of these** - let me explain what I'm actually working on
-
-Your choice [a/b/c/d]:</ask>
-
-<check if="choice == a">
-  <action>User is continuing old work - analyze artifacts to get details</action>
-  <action>Set continuing_old_work = true</action>
-  <action>Go to Step 2 (Analyze artifacts for details)</action>
-</check>
-
-<check if="choice == b">
-  <action>User is doing NEW work - old artifacts are just context</action>
-  <action>Set continuing_old_work = false</action>
-  <action>Go to Step 3 (Ask about NEW work)</action>
-</check>
-
-<check if="choice == c">
-  <action>Artifacts describe proposed work</action>
-  <action>Set continuing_old_work = true</action>
-  <action>Go to Step 2 (Analyze artifacts for details)</action>
-</check>
-
-<check if="choice == d">
-  <action>User will explain their situation</action>
-  <action>Go to Step 3 (Ask about their work)</action>
-</check>
-</check>
-
-<check if="NOT found artifacts AND NOT found codebase">
-  <output>I don't see any existing code or planning documents. Looks like we're starting fresh!</output>
-  <action>Go to Step 3 (Ask about their work)</action>
-</check>
-</step>
-
-<step n="2" goal="Analyze artifacts for continuing work" if="continuing_old_work == true">
-<action>Analyze found artifacts in detail:</action>
-<action>Extract project type from content (game vs software)</action>
-<action>Count stories/epics to estimate level:
-  - Level 0: 1 story
-  - Level 1: 1-10 stories
-  - Level 2: 5-15 stories
-  - Level 3: 12-40 stories
-  - Level 4: 40+ stories
-</action>
-<action>Detect field type from codebase presence (greenfield vs brownfield)</action>
-
-<output>Based on the artifacts you're continuing, I'm suggesting **Level {{project_level}}** because I found {{story_count}} stories across {{epic_count}} epics.
-
-Here's the complexity scale for reference:
-
-**{{field_type}} Project Levels:**
-
-- **Level 0** - Single atomic change (1 story) - bug fixes, typos, minor updates
-- **Level 1** - Small feature (1-10 stories) - simple additions, isolated features
-- **Level 2** - Medium feature set (5-15 stories) - dashboards, multiple related features
-- **Level 3** - Complex integration (12-40 stories) - platform features, major integrations
-- **Level 4** - Enterprise expansion (40+ stories) - multi-tenant, ecosystem changes
-
-**My suggestion:** Level {{project_level}} {{field_type}} {{project_type}} project
-</output>
-
-<ask>Does this match what you're working on? (y/n or tell me what's different)</ask>
-
-<check if="user confirms">
-  <action>Use analyzed values</action>
-  <action>Go to Step 4 (Load workflow path)</action>
-</check>
-
-<check if="user corrects">
-  <action>Update values based on user corrections</action>
-  <ask>Updated to: Level {{project_level}} {{field_type}} {{project_type}}. Correct? (y/n)</ask>
-  <action>Go to Step 4 (Load workflow path)</action>
-=======
 <step n="1" goal="Comprehensive scan for existing work and project state">
 <output>Welcome to BMad Method, {user_name}!</output>
 
@@ -384,64 +269,23 @@
 
 <action>Analyze response carefully</action>
 <action>Guide to appropriate state (Continue existing = Step 5, New = Step 3)</action>
->>>>>>> 53f36502
 </check>
 
 </step>
 
-<<<<<<< HEAD
-<step n="3" goal="Ask user about THEIR work">
+<step n="3" goal="Ask user about their work (new projects only)">
 <ask>Tell me about what you're working on. What's the goal?</ask>
 
-<action>Analyze user's description using keyword detection:
-
-- Level 0 keywords: "fix", "bug", "typo", "small change", "update", "patch", "one file"
-- Level 1 keywords: "simple", "basic", "small feature", "add", "minor", "single feature"
-- Level 2 keywords: "dashboard", "several features", "admin panel", "medium", "feature set"
-- Level 3 keywords: "platform", "integration", "complex", "system", "architecture"
-- Level 4 keywords: "enterprise", "multi-tenant", "multiple products", "ecosystem", "phased"
-  </action>
-
-<action>Make initial determination:
-
-- project_type (game or software)
-- project_level (0-4) - tentative based on keywords
-- field_type (greenfield or brownfield)
-- confidence (high/medium/low) - based on clarity of description
-  </action>
-
-<check if="confidence == low OR description is ambiguous">
-  <output>Thanks! Let me ask a few clarifying questions to make sure I route you correctly:</output>
-
-<ask>1. Roughly how many distinct features or changes do you think this involves?
-
-- Just one thing (e.g., fix a bug, add one button, update one API)
-- A small feature (2-5 related changes)
-- Several features (5-15 related things)
-- A major addition (15-40 things to do)
-- A large initiative (40+ changes across many areas)
-  </ask>
-
-<action>Adjust project_level based on response</action>
-
-<ask>2. How much of the existing codebase will this touch?
-
-- Single file or small area
-- One module or component
-- Multiple modules (2-4 areas)
-- Many modules with integration needs
-- System-wide changes
-  </ask>
-
-<action>Validate and adjust project_level based on scope</action>
-
-  <check if="project_type unclear">
-    <ask>3. Is this a game or a software application?</ask>
-    <action>Set project_type based on response</action>
-  </check>
-</check>
-
-<check if="found codebase BUT field_type still unclear">
+<action>Store user_description</action>
+
+<action>Analyze description for field type:
+
+- Brownfield indicators: "existing", "current", "add to", "modify", "enhance", "refactor"
+- Greenfield indicators: "new", "build", "create", "from scratch", "start"
+- Codebase presence overrides: If found codebase = brownfield unless user says "scaffold"
+  </action>
+
+<check if="found codebase AND field_type still unclear">
   <ask>I see you have existing code here. Are you:
 
 1. **Adding to or modifying** the existing codebase (brownfield)
@@ -450,29 +294,6 @@
 
 Your choice [1/2/3]:</ask>
 
-=======
-<step n="3" goal="Ask user about their work (new projects only)">
-<ask>Tell me about what you're working on. What's the goal?</ask>
-
-<action>Store user_description</action>
-
-<action>Analyze description for field type:
-
-- Brownfield indicators: "existing", "current", "add to", "modify", "enhance", "refactor"
-- Greenfield indicators: "new", "build", "create", "from scratch", "start"
-- Codebase presence overrides: If found codebase = brownfield unless user says "scaffold"
-  </action>
-
-<check if="found codebase AND field_type still unclear">
-  <ask>I see you have existing code here. Are you:
-
-1. **Adding to or modifying** the existing codebase (brownfield)
-2. **Starting fresh** - the existing code is just a scaffold/template (greenfield)
-3. **Something else** - let me clarify
-
-Your choice [1/2/3]:</ask>
-
->>>>>>> 53f36502
   <check if="choice == 1">
     <action>Set field_type = "brownfield"</action>
   </check>
@@ -481,7 +302,6 @@
     <action>Set field_type = "greenfield"</action>
     <output>Got it - treating as greenfield despite the scaffold.</output>
   </check>
-<<<<<<< HEAD
 
   <check if="choice == 3">
     <ask>Please explain your situation:</ask>
@@ -489,51 +309,6 @@
   </check>
 </check>
 
-<action>Build reasoning for suggestion</action>
-<action>Store detected_indicators (keywords, scope indicators, complexity signals)</action>
-
-<output>Based on what you've described, I'm suggesting **Level {{project_level}}** because:
-
-{{reasoning}} (detected: {{detected_indicators}})
-
-Here's the complexity scale for reference:
-
-**{{field_type}} Project Levels:**
-
-- **Level 0** - Single atomic change (1 story) - bug fixes, typos, minor updates, single file changes
-- **Level 1** - Small feature (1-10 stories) - simple additions, isolated features, one module
-- **Level 2** - Medium feature set (5-15 stories) - dashboards, multiple related features, several modules
-- **Level 3** - Complex integration (12-40 stories) - platform features, major integrations, architectural changes
-- **Level 4** - Enterprise expansion (40+ stories) - multi-tenant, ecosystem changes, system-wide initiatives
-
-**My suggestion:** Level {{project_level}} {{field_type}} {{project_type}} project
-</output>
-
-<ask>Does this match what you're working on? (y/n or tell me what's different)</ask>
-
-<check if="user confirms">
-  <action>Use determined values</action>
-  <action>Go to Step 4 (Load workflow path)</action>
-</check>
-
-<check if="user corrects">
-  <action>Update values based on corrections</action>
-  <output>Updated to: Level {{project_level}} {{field_type}} {{project_type}}</output>
-  <ask>Does that look right now? (y/n)</ask>
-  <action>If yes, go to Step 4. If no, ask what needs adjustment and repeat.</action>
-</check>
-
-<template-output>project_name</template-output>
-<template-output>project_type</template-output>
-<template-output>project_level</template-output>
-=======
-
-  <check if="choice == 3">
-    <ask>Please explain your situation:</ask>
-    <action>Analyze explanation and set field_type accordingly</action>
-  </check>
-</check>
-
 <action if="field_type not yet set">Set field_type based on codebase presence (codebase = brownfield, none = greenfield)</action>
 
 <action>Detect project_type (game vs software):
@@ -543,7 +318,6 @@
   </action>
 
 <template-output>user_description</template-output>
->>>>>>> 53f36502
 <template-output>field_type</template-output>
 <template-output>project_type</template-output>
 </step>
@@ -849,103 +623,6 @@
 <template-output>workflow_path_file</template-output>
 <template-output>workflow_items</template-output>
 
-<<<<<<< HEAD
-<step n="5" goal="Build workflow status YAML structure">
-<action>Parse the loaded workflow path file and extract all workflows</action>
-
-<action>For each phase in the path file:
-
-- Extract phase number and name
-- Extract all workflows in that phase
-- For each workflow, determine its status type:
-  - required: true → status = "required"
-  - recommended: true → status = "recommended"
-  - conditional: "if_has_ui" → status = "conditional"
-  - optional: true → status = "optional"
-  - Default if not specified → status = "required"
-    </action>
-
-<action>Build the workflow_items list in this format:
-
-For each phase:
-
-1. Add comment header: `  # Phase {n}: {Phase Name}`
-2. For each workflow in phase:
-   - Add entry: `  {workflow-id}: {status}`
-3. Add blank line between phases
-
-Example structure:
-
-```
-  # Phase 1: Analysis
-  brainstorm-project: optional
-  research: optional
-  product-brief: recommended
-
-  # Phase 2: Planning
-  prd: required
-  validate-prd: optional
-  create-design: conditional
-```
-
-</action>
-
-<action>Scan for existing workflow output files to auto-detect completion:
-
-For each workflow in the list, check common output locations:
-
-- {output_folder}/brainstorm-\*.md for brainstorm-project
-- {output_folder}/research-\*.md for research
-- {output_folder}/product-brief.md for product-brief
-- {output_folder}/prd.md for prd
-- {output_folder}/ux-design.md for create-design
-- {output_folder}/architecture.md for create-architecture
-- {output_folder}/tech-spec.md for tech-spec
-- {output_folder}/sprint-status.yaml for sprint-planning
-
-CRITICAL: If file exists, replace status with ONLY the file path - nothing else.
-Example: product-brief: docs/product-brief.md
-NOT: product-brief: "completed - docs/product-brief.md" or any other text.
-</action>
-
-<template-output>workflow_items</template-output>
-</step>
-
-<step n="6" goal="Create workflow status file">
-<action>Set generated date to current date</action>
-<template-output>generated</template-output>
-
-<action>Prepare all template variables for workflow-status-template.yaml:
-
-- generated: {current_date}
-- project_name: {project_name}
-- project_type: {project_type}
-- project_level: {project_level}
-- field_type: {field_type}
-- workflow_path_file: {workflow_path_file}
-- workflow_items: {workflow_items from step 5}
-  </action>
-
-<action>Display a preview of what will be created:
-
-Show the first workflow in each phase and total count:
-
-"Ready to create workflow status tracking:
-
-- Phase 1 ({phase_1_workflow_count} workflows): Starting with {first_workflow_phase_1}
-- Phase 2 ({phase_2_workflow_count} workflows): Starting with {first_workflow_phase_2}
-- Phase 3 ({phase_3_workflow_count} workflows): Starting with {first_workflow_phase_3}
-- Phase 4 (Implementation tracked separately in sprint-status.yaml)
-
-{{#if detected_completed_workflows}}
-Found existing work:
-{{#each detected_files}}
-
-- {{workflow_name}}: {{file_path}}
-  {{/each}}
-  {{/if}}"
-  </action>
-=======
 </step>
 
 <step n="8" goal="Present workflow path and create status file">
@@ -962,7 +639,6 @@
 **Project:** {{project_name}}
 
 ━━━━━━━━━━━━━━━━━━━━━━━━━━━━━━━━━
->>>>>>> 53f36502
 
 {{#if brownfield AND needs_documentation}}
 🔧 **Prerequisites:**
@@ -1040,32 +716,6 @@
 <ask>Ready to create your workflow tracking file? (y/n)</ask>
 
 <check if="answer == y">
-<<<<<<< HEAD
-  <action>Generate YAML from workflow-status-template.yaml with all variables</action>
-  <action>Save status file to {output_folder}/bmm-workflow-status.yaml</action>
-
-<action>Identify the first non-completed workflow in the list</action>
-<action>Look up that workflow's agent and command from the path file</action>
-
-<output>✅ Workflow status file created at {output_folder}/bmm-workflow-status.yaml
-
-**Next Steps:**
-
-{{#if detected_completed_workflows}}
-You have {{detected_count}} workflow(s) already completed. Great progress!
-{{/if}}
-
-**Next Workflow:** {{next_workflow_name}}
-
-**Agent:** {{next_agent}}
-
-**Command:** /bmad:bmm:workflows:{{next_workflow_id}}
-
-{{#if next_agent !== 'pm'}}
-It is recommended to start a new chat and load the {{next_agent}} agent before running the next workflow.
-{{/if}}
-</output>
-=======
   <action>Prepare all template variables for workflow-status-template.yaml:
   - generated: {current_date}
   - project_name: {project_name}
@@ -1114,7 +764,6 @@
 
 To get started later, just load the Analyst agent and run:
 **/bmad:bmm:workflows:workflow-init**</output>
->>>>>>> 53f36502
 </check>
 
 </step>
