name: sprint-planning
description: "Generate and manage the sprint status tracking file for Phase 4 implementation, extracting all epics and stories from epic files and tracking their status through the development lifecycle"
author: "BMad"

# Critical variables from config
config_source: "{project-root}/bmad/bmm/config.yaml"
output_folder: "{config_source}:output_folder"
user_name: "{config_source}:user_name"
communication_language: "{config_source}:communication_language"
date: system-generated

# Workflow components
installed_path: "{project-root}/bmad/bmm/workflows/4-implementation/sprint-planning"
instructions: "{installed_path}/instructions.md"
template: "{installed_path}/sprint-status-template.yaml"
validation: "{installed_path}/checklist.md"

# Variables and inputs
variables:
  # Project identification
  project_name: "{config_source}:project_name"
  project_key: "{config_source}:project_name" # Future: Jira project key, Linear workspace ID, etc.

  # Tracking system configuration
  tracking_system: "file-system" # Options: file-system, Future will support other options from config of mcp such as jira, linear, trello
  story_location: "{project-root}/docs/stories" # Relative path for file-system, Future will support URL for Jira/Linear/Trello
  story_location_absolute: "{config_source}:dev_story_location" # Absolute path for file operations

  # Source files (file-system only)
  epics_location: "{output_folder}" # Directory containing epic*.md files
  epics_pattern: "epic*.md" # Pattern to find epic files

  # Output configuration
  status_file: "{output_folder}/sprint-status.yaml"

<<<<<<< HEAD
=======
# Smart input file references - handles both whole docs and sharded docs
# Priority: Whole document first, then sharded version
# Strategy: FULL LOAD - sprint planning needs ALL epics to build complete status
input_file_patterns:
  epics:
    whole: "{output_folder}/*epic*.md"
    sharded: "{output_folder}/*epic*/index.md"

>>>>>>> 53f36502
# Output configuration
default_output_file: "{status_file}"

standalone: true<|MERGE_RESOLUTION|>--- conflicted
+++ resolved
@@ -33,8 +33,6 @@
   # Output configuration
   status_file: "{output_folder}/sprint-status.yaml"
 
-<<<<<<< HEAD
-=======
 # Smart input file references - handles both whole docs and sharded docs
 # Priority: Whole document first, then sharded version
 # Strategy: FULL LOAD - sprint planning needs ALL epics to build complete status
@@ -43,7 +41,6 @@
     whole: "{output_folder}/*epic*.md"
     sharded: "{output_folder}/*epic*/index.md"
 
->>>>>>> 53f36502
 # Output configuration
 default_output_file: "{status_file}"
 
