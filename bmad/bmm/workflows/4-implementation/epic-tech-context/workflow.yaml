--- conflicted
+++ resolved
@@ -1,8 +1,4 @@
-<<<<<<< HEAD
-name: tech-spec
-=======
 name: epic-tech-context
->>>>>>> 53f36502
 description: "Generate a comprehensive Technical Specification from PRD and Architecture with acceptance criteria and traceability mapping"
 author: "BMAD BMM"
 
@@ -13,19 +9,6 @@
 communication_language: "{config_source}:communication_language"
 date: system-generated
 
-<<<<<<< HEAD
-# Inputs expected ( check output_folder or ask user if missing)
-recommended_inputs:
-  - prd
-  - gdd
-  - spec
-  - architecture
-  - ux_spec
-  - ux-design
-  - if there is an index.md then read the index.md to find other related docs that could be relevant
-  - prior epic tech-specs for model, style and consistency reference
-
-=======
 # Inputs expected (check output_folder or ask user if missing)
 recommended_inputs:
   - prd
@@ -63,7 +46,6 @@
   document_project:
     sharded: "{output_folder}/docs/index.md"
 
->>>>>>> 53f36502
 # Workflow components
 installed_path: "{project-root}/bmad/bmm/workflows/4-implementation/epic-tech-context"
 template: "{installed_path}/template.md"
