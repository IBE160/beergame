# Retrospective - Epic Completion Review Workflow
name: "retrospective"
description: "Run after epic completion to review overall success, extract lessons learned, and explore if new information emerged that might impact the next epic"
author: "BMad"

config_source: "{project-root}/bmad/bmm/config.yaml"
output_folder: "{config_source}:output_folder"
user_name: "{config_source}:user_name"
communication_language: "{config_source}:communication_language"
user_skill_level: "{config_source}:user_skill_level"
document_output_language: "{config_source}:document_output_language"
date: system-generated

installed_path: "{project-root}/bmad/bmm/workflows/4-implementation/retrospective"
template: false
instructions: "{installed_path}/instructions.md"

mode: interactive
trigger: "Run AFTER completing an epic"

required_inputs:
  - agent_manifest: "{project-root}/bmad/_cfg/agent-manifest.csv"

<<<<<<< HEAD
=======
# Smart input file references - handles both whole docs and sharded docs
# Priority: Whole document first, then sharded version
# Strategy: SELECTIVE LOAD - only load the completed epic and relevant retrospectives
input_file_patterns:
  epics:
    whole: "{output_folder}/*epic*.md"
    sharded_index: "{output_folder}/*epic*/index.md"
    sharded_single: "{output_folder}/*epic*/epic-{{epic_num}}.md"

  previous_retrospective:
    pattern: "{output_folder}/retrospectives/epic-{{prev_epic_num}}-retro-*.md"

  architecture:
    whole: "{output_folder}/*architecture*.md"
    sharded: "{output_folder}/*architecture*/index.md"

  prd:
    whole: "{output_folder}/*prd*.md"
    sharded: "{output_folder}/*prd*/index.md"

  document_project:
    sharded: "{output_folder}/docs/index.md"

# Required files
sprint_status_file: "{output_folder}/sprint-status.yaml"
story_directory: "{config_source}:dev_story_location"
retrospectives_folder: "{output_folder}/retrospectives"

>>>>>>> 53f36502
output_artifacts:
  - retrospective_summary: "Comprehensive review of what went well and what could improve"
  - lessons_learned: "Key insights for future epics"
  - action_items: "Specific improvements with ownership"
  - next_epic_preparation: "Dependencies, gaps, and preparation tasks for next epic"
  - critical_path: "Blockers or prerequisites that must be addressed"

facilitation:
  facilitator: "Bob (Scrum Master)"
  tone: "Psychological safety - no blame, focus on systems and processes"
  format: "Two-part: (1) Review completed epic + (2) Preview next epic preparation"

validation_required:
  - testing_complete: "Has full regression testing been completed?"
  - deployment_status: "Has epic been deployed to production?"
  - business_validation: "Have stakeholders reviewed and accepted deliverables?"
  - technical_health: "Is codebase in stable, maintainable state?"
  - blocker_resolution: "Any unresolved blockers that will impact next epic?"

standalone: true<|MERGE_RESOLUTION|>--- conflicted
+++ resolved
@@ -21,8 +21,6 @@
 required_inputs:
   - agent_manifest: "{project-root}/bmad/_cfg/agent-manifest.csv"
 
-<<<<<<< HEAD
-=======
 # Smart input file references - handles both whole docs and sharded docs
 # Priority: Whole document first, then sharded version
 # Strategy: SELECTIVE LOAD - only load the completed epic and relevant retrospectives
@@ -51,7 +49,6 @@
 story_directory: "{config_source}:dev_story_location"
 retrospectives_folder: "{output_folder}/retrospectives"
 
->>>>>>> 53f36502
 output_artifacts:
   - retrospective_summary: "Comprehensive review of what went well and what could improve"
   - lessons_learned: "Key insights for future epics"
