<!-- BMAD BMM Story Context Assembly Instructions (v6) -->

```xml
<critical>The workflow execution engine is governed by: {project-root}/bmad/core/tasks/workflow.xml</critical>
<critical>You MUST have already loaded and processed: {installed_path}/workflow.yaml</critical>
<critical>Communicate all responses in {communication_language}</critical>
<critical>Generate all documents in {document_output_language}</critical>
<critical>This workflow assembles a Story Context file for a single drafted story by extracting acceptance criteria, tasks, relevant docs/code, interfaces, constraints, and testing guidance.</critical>
<critical>If story_path is provided, use it. Otherwise, find the first story with status "drafted" in sprint-status.yaml. If none found, HALT.</critical>
<critical>Check if context file already exists. If it does, ask user if they want to replace it, verify it, or cancel.</critical>

<critical>DOCUMENT OUTPUT: Technical context file (.context.xml). Concise, structured, project-relative paths only.</critical>
<<<<<<< HEAD
=======

## 📚 Document Discovery - Selective Epic Loading

**Strategy**: This workflow needs only ONE specific epic and its stories, not all epics. This provides huge efficiency gains when epics are sharded.

**Epic Discovery Process (SELECTIVE OPTIMIZATION):**

1. **Determine which epic** you need (epic_num from story key - e.g., story "3-2-feature-name" needs Epic 3)
2. **Check for sharded version**: Look for `epics/index.md`
3. **If sharded version found**:
   - Read `index.md` to understand structure
   - **Load ONLY `epic-{epic_num}.md`** (e.g., `epics/epic-3.md` for Epic 3)
   - DO NOT load all epic files - only the one needed!
   - This is the key efficiency optimization for large multi-epic projects
4. **If whole document found**: Load the complete `epics.md` file and extract the relevant epic

**Other Documents (prd, architecture, ux-design) - Full Load:**

1. **Search for whole document first** - Use fuzzy file matching
2. **Check for sharded version** - If whole document not found, look for `{doc-name}/index.md`
3. **If sharded version found**:
   - Read `index.md` to understand structure
   - Read ALL section files listed in the index
   - Treat combined content as single document
4. **Brownfield projects**: The `document-project` workflow creates `{output_folder}/docs/index.md`

**Priority**: If both whole and sharded versions exist, use the whole document.

**UX-Heavy Projects**: Always check for ux-design documentation as it provides critical context for UI-focused stories.
>>>>>>> 53f36502

<workflow>
  <step n="1" goal="Find drafted story and check for existing context" tag="sprint-status">
    <check if="{{story_path}} is provided">
      <action>Use {{story_path}} directly</action>
      <action>Read COMPLETE story file and parse sections</action>
      <action>Extract story_key from filename or story metadata</action>
      <action>Verify Status is "drafted" - if not, HALT with message: "Story status must be 'drafted' to generate context"</action>
    </check>

    <check if="{{story_path}} is NOT provided">
      <critical>MUST read COMPLETE sprint-status.yaml file from start to end to preserve order</critical>
      <action>Load the FULL file: {{output_folder}}/sprint-status.yaml</action>
      <action>Read ALL lines from beginning to end - do not skip any content</action>
      <action>Parse the development_status section completely</action>

      <action>Find FIRST story (reading in order from top to bottom) where:
        - Key matches pattern: number-number-name (e.g., "1-2-user-auth")
        - NOT an epic key (epic-X) or retrospective (epic-X-retrospective)
        - Status value equals "drafted"
      </action>

      <check if="no story with status 'drafted' found">
        <output>📋 No drafted stories found in sprint-status.yaml

All stories are either still in backlog or already marked ready/in-progress/done.

**Next Steps:**
1. Run `create-story` to draft more stories
2. Run `sprint-planning` to refresh story tracking
        </output>
        <action>HALT</action>
      </check>

      <action>Use the first drafted story found</action>
      <action>Find matching story file in {{story_dir}} using story_key pattern</action>
      <action>Read the COMPLETE story file</action>
    </check>

    <action>Extract {{epic_id}}, {{story_id}}, {{story_title}}, {{story_status}} from filename/content</action>
    <action>Parse sections: Story, Acceptance Criteria, Tasks/Subtasks, Dev Notes</action>
    <action>Extract user story fields (asA, iWant, soThat)</action>
    <template-output file="{default_output_file}">story_tasks</template-output>
    <template-output file="{default_output_file}">acceptance_criteria</template-output>

    <!-- Check if context file already exists -->
    <action>Check if file exists at {default_output_file}</action>

    <check if="context file already exists">
      <output>⚠️ Context file already exists: {default_output_file}

**What would you like to do?**
1. **Replace** - Generate new context file (overwrites existing)
2. **Verify** - Validate existing context file
3. **Cancel** - Exit without changes
      </output>
      <ask>Choose action (replace/verify/cancel):</ask>

      <check if="user chooses verify">
        <action>GOTO validation_step</action>
      </check>

      <check if="user chooses cancel">
        <action>HALT with message: "Context generation cancelled"</action>
      </check>

      <check if="user chooses replace">
        <action>Continue to generate new context file</action>
      </check>
    </check>

    <action>Store project root path for relative path conversion: extract from {project-root} variable</action>
    <action>Define path normalization function: convert any absolute path to project-relative by removing project root prefix</action>
    <action>Initialize output by writing template to {default_output_file}</action>
    <template-output file="{default_output_file}">as_a</template-output>
    <template-output file="{default_output_file}">i_want</template-output>
    <template-output file="{default_output_file}">so_that</template-output>
  </step>

  <step n="2" goal="Collect relevant documentation">
    <action>Scan docs and src module docs for items relevant to this story's domain: search keywords from story title, ACs, and tasks.</action>
    <action>Prefer authoritative sources: PRD, Tech-Spec, Architecture, Front-end Spec, Testing standards, module-specific docs.</action>
    <action>Note: Tech-Spec is used for Level 0-1 projects (instead of PRD). It contains comprehensive technical context, brownfield analysis, framework details, existing patterns, and implementation guidance.</action>
    <action>For each discovered document: convert absolute paths to project-relative format by removing {project-root} prefix. Store only relative paths (e.g., "docs/prd.md" not "/Users/.../docs/prd.md").</action>
    <template-output file="{default_output_file}">
      Add artifacts.docs entries with {path, title, section, snippet}:
      - path: PROJECT-RELATIVE path only (strip {project-root} prefix)
      - title: Document title
      - section: Relevant section name
      - snippet: Brief excerpt (2-3 sentences max, NO invention)
    </template-output>
  </step>

  <step n="3" goal="Analyze existing code, interfaces, and constraints">
    <action>Search source tree for modules, files, and symbols matching story intent and AC keywords (controllers, services, components, tests).</action>
    <action>Identify existing interfaces/APIs the story should reuse rather than recreate.</action>
    <action>Extract development constraints from Dev Notes and architecture (patterns, layers, testing requirements).</action>
    <action>For all discovered code artifacts: convert absolute paths to project-relative format (strip {project-root} prefix).</action>
    <template-output file="{default_output_file}">
      Add artifacts.code entries with {path, kind, symbol, lines, reason}:
      - path: PROJECT-RELATIVE path only (e.g., "src/services/api.js" not full path)
      - kind: file type (controller, service, component, test, etc.)
      - symbol: function/class/interface name
      - lines: line range if specific (e.g., "45-67")
      - reason: brief explanation of relevance to this story

      Populate interfaces with API/interface signatures:
      - name: Interface or API name
      - kind: REST endpoint, GraphQL, function signature, class interface
      - signature: Full signature or endpoint definition
      - path: PROJECT-RELATIVE path to definition

      Populate constraints with development rules:
      - Extract from Dev Notes and architecture
      - Include: required patterns, layer restrictions, testing requirements, coding standards
    </template-output>
  </step>

  <step n="4" goal="Gather dependencies and frameworks">
    <action>Detect dependency manifests and frameworks in the repo:
      - Node: package.json (dependencies/devDependencies)
      - Python: pyproject.toml/requirements.txt
      - Go: go.mod
      - Unity: Packages/manifest.json, Assets/, ProjectSettings/
      - Other: list notable frameworks/configs found</action>
    <template-output file="{default_output_file}">
      Populate artifacts.dependencies with keys for detected ecosystems and their packages with version ranges where present
    </template-output>
  </step>

  <step n="5" goal="Testing standards and ideas">
    <action>From Dev Notes, architecture docs, testing docs, and existing tests, extract testing standards (frameworks, patterns, locations).</action>
    <template-output file="{default_output_file}">
      Populate tests.standards with a concise paragraph
      Populate tests.locations with directories or glob patterns where tests live
      Populate tests.ideas with initial test ideas mapped to acceptance criteria IDs
    </template-output>
  </step>

  <step n="6" goal="Validate and save">
    <anchor id="validation_step" />
    <action>Validate output context file structure and content</action>
    <invoke-task>Validate against checklist at {installed_path}/checklist.md using bmad/core/tasks/validate-workflow.xml</invoke-task>
  </step>

  <step n="7" goal="Update story file and mark ready for dev" tag="sprint-status">
    <action>Open {{story_path}}</action>
    <action>Find the "Status:" line (usually at the top)</action>
    <action>Update story file: Change Status to "ready-for-dev"</action>
    <action>Under 'Dev Agent Record' → 'Context Reference' (create if missing), add or update a list item for {default_output_file}.</action>
    <action>Save the story file.</action>

    <!-- Update sprint status to mark ready-for-dev -->
    <action>Load the FULL file: {{output_folder}}/sprint-status.yaml</action>
    <action>Find development_status key matching {{story_key}}</action>
    <action>Verify current status is "drafted" (expected previous state)</action>
    <action>Update development_status[{{story_key}}] = "ready-for-dev"</action>
    <action>Save file, preserving ALL comments and structure including STATUS DEFINITIONS</action>

    <check if="story key not found in file">
      <output>⚠️ Story file updated, but could not update sprint-status: {{story_key}} not found

You may need to run sprint-planning to refresh tracking.
      </output>
    </check>

    <output>✅ Story context generated successfully, {user_name}!

**Story Details:**

- Story: {{epic_id}}.{{story_id}} - {{story_title}}
- Story Key: {{story_key}}
- Context File: {default_output_file}
- Status: drafted → ready-for-dev

**Context Includes:**

- Documentation artifacts and references
- Existing code and interfaces
- Dependencies and frameworks
- Testing standards and ideas
- Development constraints

**Next Steps:**

1. Review the context file: {default_output_file}
2. Run `dev-story` to implement the story
3. Generate context for more drafted stories if needed
    </output>
  </step>

</workflow>
```<|MERGE_RESOLUTION|>--- conflicted
+++ resolved
@@ -10,8 +10,6 @@
 <critical>Check if context file already exists. If it does, ask user if they want to replace it, verify it, or cancel.</critical>
 
 <critical>DOCUMENT OUTPUT: Technical context file (.context.xml). Concise, structured, project-relative paths only.</critical>
-<<<<<<< HEAD
-=======
 
 ## 📚 Document Discovery - Selective Epic Loading
 
@@ -41,7 +39,6 @@
 **Priority**: If both whole and sharded versions exist, use the whole document.
 
 **UX-Heavy Projects**: Always check for ux-design documentation as it provides critical context for UI-focused stories.
->>>>>>> 53f36502
 
 <workflow>
   <step n="1" goal="Find drafted story and check for existing context" tag="sprint-status">
