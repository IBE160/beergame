--- conflicted
+++ resolved
@@ -23,8 +23,6 @@
   story_path: "" # Optional: Explicit story path. If not provided, finds first story with status "drafted"
   story_dir: "{config_source}:dev_story_location"
 
-<<<<<<< HEAD
-=======
 # Smart input file references - handles both whole docs and sharded docs
 # Priority: Whole document first, then sharded version
 # Strategy: SELECTIVE LOAD - only load the specific epic needed for this story
@@ -52,7 +50,6 @@
   document_project:
     sharded: "{output_folder}/docs/index.md"
 
->>>>>>> 53f36502
 # Output configuration
 # Uses story_key from sprint-status.yaml (e.g., "1-2-user-authentication")
 default_output_file: "{story_dir}/{{story_key}}.context.xml"
