# BMM - BMad Method Module

Core orchestration system for AI-driven agile development, providing comprehensive lifecycle management through specialized agents and workflows.

<<<<<<< HEAD
## Table of Contents

- [Essential Reading](#essential-reading)
- [Module Structure](#module-structure)
- [Quick Start](#quick-start)
- [Key Concepts](#key-concepts)
- [Scale Levels](#scale-levels)
- [Story Lifecycle](#story-lifecycle)
- [Best Practices](#best-practices)

## Essential Reading

**[📖 BMM v6 Workflows Guide](./workflows/README.md)** - Required reading before using BMM. Explains the revolutionary workflow system and component integration.
=======
---

## 📚 Complete Documentation
>>>>>>> 53f36502

👉 **[BMM Documentation Hub](./docs/README.md)** - Start here for complete guides, tutorials, and references

<<<<<<< HEAD
### 🤖 Agents

**Core Development Roles:**

- **PM** - Product Manager for planning and requirements
- **Analyst** - Business analysis and research
- **Architect** - Technical architecture and design
- **SM** - Scrum Master for sprint and story management
- **DEV** - Developer for implementation
- **TEA** - Test Architect for quality assurance
- **UX** - User experience design

**Game Development** (Optional):

- **Game Designer** - Creative vision and GDD creation
- **Game Developer** - Game-specific implementation
- **Game Architect** - Game systems and infrastructure

### 📋 Workflows

Four-phase methodology adapting to project complexity:

**1. Analysis** (Optional)

- `brainstorm-project` - Project ideation
- `research` - Market/technical research
- `product-brief` - Product strategy

**2. Planning** (Required)

- `prd` - Scale-adaptive planning
- Routes to appropriate documentation level

**3. Solutioning** (Level 3-4)

- `architecture` - System design
- `tech-spec` - Epic technical specifications

**4. Implementation** (Iterative)

- `create-story` - Draft stories
- `story-context` - Inject expertise
- `dev-story` - Implement
- `code-review` - Validate quality

### 👥 Teams

Pre-configured agent groups for coordinated complex tasks.

### 📝 Tasks

Atomic work units composing into larger workflows.

### 🏗️ Test Architecture

**[TEA Guide](./testarch/README.md)** - Comprehensive testing strategy across 9 specialized workflows.
=======
**Quick Links:**

- **[Quick Start Guide](./docs/quick-start.md)** - New to BMM? Start here (15 min)
- **[Agents Guide](./docs/agents-guide.md)** - Meet your 12 specialized AI agents (45 min)
- **[Scale Adaptive System](./docs/scale-adaptive-system.md)** - How BMM adapts to project size (42 min)
- **[FAQ](./docs/faq.md)** - Quick answers to common questions
- **[Glossary](./docs/glossary.md)** - Key terminology reference

---

## 🏗️ Module Structure

This module contains:

```
bmm/
├── agents/          # 12 specialized AI agents (PM, Architect, SM, DEV, TEA, etc.)
├── workflows/       # 34 workflows across 4 phases + testing
├── teams/           # Pre-configured agent groups
├── tasks/           # Atomic work units
├── testarch/        # Comprehensive testing infrastructure
└── docs/            # Complete user documentation
```

### Agent Roster

**Core Development:** PM, Analyst, Architect, SM, DEV, TEA, UX Designer, Technical Writer
**Game Development:** Game Designer, Game Developer, Game Architect
**Orchestration:** BMad Master (from Core)

👉 **[Full Agents Guide](./docs/agents-guide.md)** - Roles, workflows, and when to use each agent

### Workflow Phases

**Phase 0:** Documentation (brownfield only)
**Phase 1:** Analysis (optional) - 5 workflows
**Phase 2:** Planning (required) - 6 workflows
**Phase 3:** Solutioning (Level 3-4) - 2 workflows
**Phase 4:** Implementation (iterative) - 10 workflows
**Testing:** Quality assurance (parallel) - 9 workflows

👉 **[Workflow Guides](./docs/README.md#-workflow-guides)** - Detailed documentation for each phase

---

## 🚀 Getting Started

**New Project:**

```bash
# Install BMM
npx bmad-method@alpha install

# Load Analyst agent in your IDE, then:
*workflow-init
```
>>>>>>> 53f36502

**Existing Project (Brownfield):**

<<<<<<< HEAD
1. **Load PM agent** in your IDE
2. **Wait for menu** to appear
3. **Run workflow:**
   ```
   *prd
   ```

**IDE Instructions:**

- [Claude Code](../../docs/ide-info/claude-code.md)
- [Cursor](../../docs/ide-info/cursor.md)
- [VS Code](../../docs/ide-info/windsurf.md)
- [Others](../../docs/ide-info/)

## Key Concepts

### Scale Levels

BMM automatically adapts complexity:

| Level | Stories       | Documentation     |
| ----- | ------------- | ----------------- |
| 0     | Single change | Minimal           |
| 1     | 1-10          | Light PRD         |
| 2     | 5-15          | Focused PRD       |
| 3     | 12-40         | Full architecture |
| 4     | 40+           | Enterprise scale  |

### Story Lifecycle

Four-state machine tracked in status file:
=======
```bash
# Document your codebase first
*document-project

# Then initialize
*workflow-init
```

👉 **[Quick Start Guide](./docs/quick-start.md)** - Complete setup and first project walkthrough

---

## 🎯 Key Concepts

### Scale-Adaptive Design

BMM automatically adjusts to project complexity (Levels 0-4):

- **Level 0-1:** Quick Spec Flow for bug fixes and small features
- **Level 2:** PRD with optional architecture
- **Level 3-4:** Full PRD + comprehensive architecture

👉 **[Scale Adaptive System](./docs/scale-adaptive-system.md)** - Complete level breakdown

### Story-Centric Implementation
>>>>>>> 53f36502

Stories move through a defined lifecycle: `backlog → drafted → ready → in-progress → review → done`

<<<<<<< HEAD
- **BACKLOG** - Ordered stories to draft
- **TODO** - Ready for SM drafting
- **IN PROGRESS** - Approved for DEV
- **DONE** - Completed with metrics

### Just-In-Time Design

Technical specifications created per epic during implementation, enabling learning and adaptation.

### Context Injection

Dynamic technical guidance generated for each story, providing exact expertise when needed.

## Best Practices

1. **Start with workflows** - Let process guide you
2. **Respect scale** - Don't over-document small projects
3. **Trust the process** - Methodology carefully designed
4. **Use status file** - Single source of truth for stories
=======
Just-in-time epic context and story context provide exact expertise when needed.

👉 **[Implementation Workflows](./docs/workflows-implementation.md)** - Complete story lifecycle guide

### Multi-Agent Collaboration

Use party mode to engage all 19+ agents (from BMM, CIS, BMB, custom modules) in group discussions for strategic decisions, creative brainstorming, and complex problem-solving.

👉 **[Party Mode Guide](./docs/party-mode.md)** - How to orchestrate multi-agent collaboration

---

## 📖 Additional Resources
>>>>>>> 53f36502

- **[Brownfield Guide](./docs/brownfield-guide.md)** - Working with existing codebases
- **[Quick Spec Flow](./docs/quick-spec-flow.md)** - Fast-track for Level 0-1 projects
- **[Enterprise Agentic Development](./docs/enterprise-agentic-development.md)** - Team collaboration patterns
- **[Troubleshooting](./docs/troubleshooting.md)** - Common issues and solutions
- **[IDE Setup Guides](../../../docs/ide-info/)** - Configure Claude Code, Cursor, Windsurf, etc.

<<<<<<< HEAD
- **[Workflows Guide](./workflows/README.md)** - Complete workflow reference
- **[Test Architect Guide](./testarch/README.md)** - Testing strategy
- **[IDE Setup](../../docs/ide-info/)** - Environment configuration

---

For complete BMad Method workflow system details, see the [BMM Workflows README](./workflows/README.md).
=======
---

## 🤝 Community

- **[Discord](https://discord.gg/gk8jAdXWmj)** - Get help, share feedback (#general-dev, #bugs-issues)
- **[GitHub Issues](https://github.com/bmad-code-org/BMAD-METHOD/issues)** - Report bugs or request features
- **[YouTube](https://www.youtube.com/@BMadCode)** - Video tutorials and walkthroughs

---

**Ready to build?** → [Start with the Quick Start Guide](./docs/quick-start.md)
>>>>>>> 53f36502
<|MERGE_RESOLUTION|>--- conflicted
+++ resolved
@@ -2,86 +2,12 @@
 
 Core orchestration system for AI-driven agile development, providing comprehensive lifecycle management through specialized agents and workflows.
 
-<<<<<<< HEAD
-## Table of Contents
-
-- [Essential Reading](#essential-reading)
-- [Module Structure](#module-structure)
-- [Quick Start](#quick-start)
-- [Key Concepts](#key-concepts)
-- [Scale Levels](#scale-levels)
-- [Story Lifecycle](#story-lifecycle)
-- [Best Practices](#best-practices)
-
-## Essential Reading
-
-**[📖 BMM v6 Workflows Guide](./workflows/README.md)** - Required reading before using BMM. Explains the revolutionary workflow system and component integration.
-=======
 ---
 
 ## 📚 Complete Documentation
->>>>>>> 53f36502
 
 👉 **[BMM Documentation Hub](./docs/README.md)** - Start here for complete guides, tutorials, and references
 
-<<<<<<< HEAD
-### 🤖 Agents
-
-**Core Development Roles:**
-
-- **PM** - Product Manager for planning and requirements
-- **Analyst** - Business analysis and research
-- **Architect** - Technical architecture and design
-- **SM** - Scrum Master for sprint and story management
-- **DEV** - Developer for implementation
-- **TEA** - Test Architect for quality assurance
-- **UX** - User experience design
-
-**Game Development** (Optional):
-
-- **Game Designer** - Creative vision and GDD creation
-- **Game Developer** - Game-specific implementation
-- **Game Architect** - Game systems and infrastructure
-
-### 📋 Workflows
-
-Four-phase methodology adapting to project complexity:
-
-**1. Analysis** (Optional)
-
-- `brainstorm-project` - Project ideation
-- `research` - Market/technical research
-- `product-brief` - Product strategy
-
-**2. Planning** (Required)
-
-- `prd` - Scale-adaptive planning
-- Routes to appropriate documentation level
-
-**3. Solutioning** (Level 3-4)
-
-- `architecture` - System design
-- `tech-spec` - Epic technical specifications
-
-**4. Implementation** (Iterative)
-
-- `create-story` - Draft stories
-- `story-context` - Inject expertise
-- `dev-story` - Implement
-- `code-review` - Validate quality
-
-### 👥 Teams
-
-Pre-configured agent groups for coordinated complex tasks.
-
-### 📝 Tasks
-
-Atomic work units composing into larger workflows.
-
-### 🏗️ Test Architecture
-
-**[TEA Guide](./testarch/README.md)** - Comprehensive testing strategy across 9 specialized workflows.
-=======
 **Quick Links:**
 
 - **[Quick Start Guide](./docs/quick-start.md)** - New to BMM? Start here (15 min)
@@ -138,43 +64,9 @@
 # Load Analyst agent in your IDE, then:
 *workflow-init
 ```
->>>>>>> 53f36502
 
 **Existing Project (Brownfield):**
 
-<<<<<<< HEAD
-1. **Load PM agent** in your IDE
-2. **Wait for menu** to appear
-3. **Run workflow:**
-   ```
-   *prd
-   ```
-
-**IDE Instructions:**
-
-- [Claude Code](../../docs/ide-info/claude-code.md)
-- [Cursor](../../docs/ide-info/cursor.md)
-- [VS Code](../../docs/ide-info/windsurf.md)
-- [Others](../../docs/ide-info/)
-
-## Key Concepts
-
-### Scale Levels
-
-BMM automatically adapts complexity:
-
-| Level | Stories       | Documentation     |
-| ----- | ------------- | ----------------- |
-| 0     | Single change | Minimal           |
-| 1     | 1-10          | Light PRD         |
-| 2     | 5-15          | Focused PRD       |
-| 3     | 12-40         | Full architecture |
-| 4     | 40+           | Enterprise scale  |
-
-### Story Lifecycle
-
-Four-state machine tracked in status file:
-=======
 ```bash
 # Document your codebase first
 *document-project
@@ -200,31 +92,9 @@
 👉 **[Scale Adaptive System](./docs/scale-adaptive-system.md)** - Complete level breakdown
 
 ### Story-Centric Implementation
->>>>>>> 53f36502
 
 Stories move through a defined lifecycle: `backlog → drafted → ready → in-progress → review → done`
 
-<<<<<<< HEAD
-- **BACKLOG** - Ordered stories to draft
-- **TODO** - Ready for SM drafting
-- **IN PROGRESS** - Approved for DEV
-- **DONE** - Completed with metrics
-
-### Just-In-Time Design
-
-Technical specifications created per epic during implementation, enabling learning and adaptation.
-
-### Context Injection
-
-Dynamic technical guidance generated for each story, providing exact expertise when needed.
-
-## Best Practices
-
-1. **Start with workflows** - Let process guide you
-2. **Respect scale** - Don't over-document small projects
-3. **Trust the process** - Methodology carefully designed
-4. **Use status file** - Single source of truth for stories
-=======
 Just-in-time epic context and story context provide exact expertise when needed.
 
 👉 **[Implementation Workflows](./docs/workflows-implementation.md)** - Complete story lifecycle guide
@@ -238,7 +108,6 @@
 ---
 
 ## 📖 Additional Resources
->>>>>>> 53f36502
 
 - **[Brownfield Guide](./docs/brownfield-guide.md)** - Working with existing codebases
 - **[Quick Spec Flow](./docs/quick-spec-flow.md)** - Fast-track for Level 0-1 projects
@@ -246,15 +115,6 @@
 - **[Troubleshooting](./docs/troubleshooting.md)** - Common issues and solutions
 - **[IDE Setup Guides](../../../docs/ide-info/)** - Configure Claude Code, Cursor, Windsurf, etc.
 
-<<<<<<< HEAD
-- **[Workflows Guide](./workflows/README.md)** - Complete workflow reference
-- **[Test Architect Guide](./testarch/README.md)** - Testing strategy
-- **[IDE Setup](../../docs/ide-info/)** - Environment configuration
-
----
-
-For complete BMad Method workflow system details, see the [BMM Workflows README](./workflows/README.md).
-=======
 ---
 
 ## 🤝 Community
@@ -265,5 +125,4 @@
 
 ---
 
-**Ready to build?** → [Start with the Quick Start Guide](./docs/quick-start.md)
->>>>>>> 53f36502
+**Ready to build?** → [Start with the Quick Start Guide](./docs/quick-start.md)