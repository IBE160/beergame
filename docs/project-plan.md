--- conflicted
+++ resolved
@@ -29,10 +29,6 @@
 - [ ] Planning
   - [x] /run-agent-task pm *prd
     - [x] File: PRD.md
-<<<<<<< HEAD
-    - [x] File: epics.md
-=======
->>>>>>> 0f004a02
   - [x] /run-agent-task pm *validate-prd
     - [x] File: validation-report-date.md
   - [ ] /run-agent-task ux-designer *create-ux-design {prompt / user-input-file}
