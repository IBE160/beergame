--- conflicted
+++ resolved
@@ -1,8 +1,4 @@
-<<<<<<< HEAD
-shoul# ibe160 Product Requirements Document (PRD)
-=======
 # ibe160 - Product Requirements Document
->>>>>>> 472fac6f
 
 **Author:** BIP
 **Date:** 2025-11-13
@@ -38,74 +34,6 @@
 
 ---
 
-<<<<<<< HEAD
-## Requirements
-
-### Functional Requirements
-
-*   **FR001: User Authentication:** The system shall allow users to register and authenticate via email and password.
-*   **FR002: Single-Player Game Mode:** The system shall provide a single-player game mode where users can select a role and play with AI-controlled partners.
-*   **FR003: Multiplayer Game Mode:** The system shall provide a multiplayer game mode where users can join or host sessions with human or AI-controlled partners.
-*   **FR004: Game Configuration:** The system shall allow users to configure game parameters including duration, costs, lead times, difficulty, and communication visibility.
-*   **FR005: Interactive Game Dashboard:** The system shall display an interactive, real-time game dashboard showing current inventory, backorders, incoming orders/shipments, week indicator, costs, and an order placement interface.
-*   **FR006: AI-Powered Opponents:** The system shall integrate AI (via LLM API) to simulate realistic human decision-making for AI-controlled players.
-*   **FR007: Real-time Data Visualization:** The system shall provide real-time data visualizations for inventory levels, orders placed/received, and cost trends.
-*   **FR008: AI-Generated Game Summary:** The system shall generate an AI-powered game completion summary including performance metrics, insights, educational content, and bullwhip effect visualization.
-*   **FR009: Game State Persistence:** The system shall persist game state to allow users to pause and resume games.
-*   **FR010: Teacher Authentication:** The system shall allow teachers to register and authenticate using an institutional email with a manual approval process.
-*   **FR011: Subscription Management:** The system shall provide subscription-based access for teachers, including payment processing.
-*   **FR012: Class Management:** The system shall allow teachers to create, manage, and configure classes, including bulk student registration and automated/manual game allocation.
-*   **FR013: Common Game Settings:** The system shall enforce common game settings for all students within a class to enable comparative analysis.
-*   **FR014: Real-time Class Monitoring:** The system shall provide teachers with a real-time monitoring dashboard for active sessions, student progress, and controls to pause/reset games or replace students with AI.
-*   **FR015: AI-Generated Assessment System:** The system shall automatically generate tailored assessments (MCQ, short/long text, numeric) for students, with AI-powered grading and feedback.
-*   **FR016: Messaging System:** The system shall enable teachers to broadcast messages to a class or send individual messages to students.
-*   **FR017: Analytics Dashboard (Educator):** The system shall provide teachers with an analytics dashboard for class-wide metrics, individual reports, bullwhip analysis, and exportable reports.
-*   **FR018: Completion Status Management:** The system shall allow teachers to manage and toggle student completion statuses.
-
-### Non-Functional Requirements
-
-#### Performance
-*   **NFR001: Page Load Time:** Initial page load shall complete within 3 seconds on standard broadband connections.
-*   **NFR002: Game State Updates:** Real-time game state updates shall be delivered to all players within 500 milliseconds.
-*   **NFR003: API Response Time:** Backend API responses shall complete within 500 milliseconds for 95th percentile requests.
-*   **NFR004: Database Query Performance:** Database queries shall execute within 200 milliseconds at 95th percentile under normal load.
-*   **NFR005: Concurrent Sessions:** The system shall support at least 100 concurrent game sessions without performance degradation.
-
-#### Security
-*   **NFR006: Authentication:** The system shall use Supabase Auth with JWT tokens and Row Level Security (RLS) for data access control.
-*   **NFR007: Data Encryption:** All sensitive data shall be encrypted at rest and in transit using industry-standard encryption protocols.
-*   **NFR008: Role-Based Access Control:** The system shall implement RBAC to enforce proper access permissions for students, teachers, and administrators.
-*   **NFR009: Payment Security:** Payment processing shall comply with PCI DSS standards through Stripe integration.
-*   **NFR010: Email Verification:** User accounts shall require email verification before full platform access is granted.
-
-#### Reliability & Availability
-*   **NFR011: System Uptime:** The system shall maintain 99% uptime during business hours (7am-11pm EST).
-*   **NFR012: Data Persistence:** Game state shall be persisted after every round to prevent data loss.
-*   **NFR013: Backup & Recovery:** Database backups shall be performed daily with point-in-time recovery capability.
-*   **NFR014: AI API Fallback:** The system shall implement fallback logic for AI API failures to maintain game continuity.
-
-#### Scalability
-*   **NFR015: User Growth:** The system architecture shall support scaling to 1,000+ registered users within first year.
-*   **NFR016: Horizontal Scaling:** Backend services shall support horizontal scaling through stateless API design.
-*   **NFR017: Database Scaling:** Database schema shall support pagination and archiving strategies for long-term data growth.
-
-#### Usability & Accessibility
-*   **NFR018: Responsive Design:** The platform shall be fully responsive and functional on devices with minimum width of 768px (tablet and desktop).
-*   **NFR019: Browser Compatibility:** The platform shall support latest two versions of Chrome, Firefox, Safari, and Edge.
-*   **NFR020: Educational Clarity:** Game dashboard shall clearly display all critical information (inventory, costs, orders) without requiring scrolling.
-*   **NFR021: Educator Efficiency:** Teacher dashboard operations (student allocation, monitoring, messaging) shall require no more than 3 clicks to complete.
-
-#### Integration
-*   **NFR022: Supabase Integration:** The system shall use Supabase for database, authentication, and real-time subscriptions.
-*   **NFR023: AI API Integration:** The system shall integrate with Gemini 2.5 Pro/Flash API for AI-powered opponents and assessment generation.
-*   **NFR024: Payment Integration:** The system shall integrate with Stripe for subscription management and payment processing.
-*   **NFR025: Email Integration:** The system shall integrate with SendGrid for transactional email delivery (notifications, assessments, invoices).
-
-#### Maintainability
-*   **NFR026: Test Coverage:** The system shall maintain minimum 80% code coverage through automated testing.
-*   **NFR027: API Documentation:** All backend APIs shall be documented with request/response schemas and examples.
-*   **NFR028: Type Safety:** Frontend and backend shall use TypeScript/Python type hints for type safety and developer productivity.
-=======
 ## Project Classification
 
 **Technical Type:** SaaS B2B Web Application
@@ -139,7 +67,6 @@
 2. **Instructor Liberation**: Automating 5+ hours of administrative work per class isn't just time savings - it's transforming instructors from game administrators into learning facilitators. The platform handles enrollment, allocation, monitoring, and assessment generation, allowing instructors to focus on teaching supply chain concepts instead of managing logistics.
 
 These two pillars work synergistically: authentic AI behavior creates rich learning experiences, while automation scales those experiences to entire classrooms without overwhelming instructors.
->>>>>>> 472fac6f
 
 ---
 
@@ -178,191 +105,6 @@
 - Monthly churn: <5% for both tiers
 - Average free user completes 2+ demo games before conversion/churn
 
-<<<<<<< HEAD
-### Journey 1: Student Playing Single-Player Game
-
-**Actor:** Student / Individual Learner
-**Goal:** Complete a Beer Game simulation to learn supply chain principles
-
-**Steps:**
-1. User registers for an account with email and password
-2. User verifies email address
-3. User logs in and lands on dashboard
-4. User selects "Play Single-Player Game"
-5. User configures game settings:
-   - Selects role (Retailer, Wholesaler, Distributor, or Factory)
-   - Sets duration (default 36 weeks)
-   - Adjusts costs and lead times (or uses defaults)
-   - Sets AI difficulty level
-6. Game initializes with AI-controlled partners for other roles
-7. User views interactive game dashboard showing:
-   - Current week indicator
-   - Inventory levels and backorders
-   - Incoming orders and shipments
-   - Cumulative costs
-   - Order placement interface
-8. User places order each week and observes supply chain dynamics
-9. Real-time visualizations update showing inventory trends, orders, and cost accumulation
-10. Game progresses through all weeks with AI partners making realistic decisions
-11. Upon completion, user receives AI-generated summary including:
-    - Performance metrics (total cost, service level)
-    - Personalized insights on decision patterns
-    - Educational content about bullwhip effect
-    - Visualization of bullwhip phenomenon across supply chain
-12. User reviews results and can start a new game or explore analytics
-
-**Success Criteria:** User completes full game, understands their performance, and grasps bullwhip effect concept
-
----
-
-### Journey 2: Teacher Setting Up and Managing Class Game
-
-**Actor:** Educator
-**Goal:** Set up a Beer Game simulation for students, monitor progress, assess learning
-
-**Steps:**
-1. Teacher registers with institutional email
-2. Teacher selects subscription plan (with free trial option)
-3. Teacher completes payment setup via Stripe
-4. Teacher creates a new class:
-   - Enters class name and details
-   - Sets academic term
-5. Teacher adds students:
-   - Option A: Bulk upload via CSV (name, email)
-   - Option B: Manual entry one by one
-   - System sends invitation emails to students
-6. Teacher configures common game settings for entire class:
-   - Sets standard duration, costs, lead times
-   - Ensures all students have comparable conditions
-7. Teacher allocates students to games:
-   - Option A: Automatic allocation (system groups students into teams of 4)
-   - Option B: Manual allocation (teacher creates custom groups)
-8. Students receive email notifications with game access
-9. Teacher monitors real-time progress dashboard showing:
-   - Active sessions and completion status
-   - Individual student progress (current week)
-   - Summary metrics per student
-10. Teacher uses control panel to:
-    - Pause or reset games if needed
-    - Remove a student and replace with AI
-    - Send broadcast messages to class
-    - Send individual messages to specific students
-11. As students complete games, teacher views analytics dashboard:
-    - Class-wide performance metrics
-    - Individual performance reports
-    - Bullwhip effect analysis across all games
-    - Comparative visualizations
-12. System automatically generates AI-powered assessments:
-    - Multiple choice questions
-    - Short answer questions
-    - Long text questions
-    - Numeric problem-solving questions
-13. Students complete assessments and receive AI-generated feedback
-14. Teacher reviews assessment results with weighted scoring
-15. Teacher exports class reports to CSV/PDF format
-16. Teacher manages completion statuses and certificates
-
-**Success Criteria:** Teacher successfully orchestrates class-wide simulation, monitors all students, and assesses learning outcomes efficiently
-
----
-
-### Journey 3: Student Completing AI-Generated Assessment
-
-**Actor:** Student
-**Goal:** Complete post-game assessment to demonstrate understanding
-
-**Steps:**
-1. Student completes Beer Game simulation
-2. Student receives email notification about available assessment
-3. Student logs in and navigates to assessment dashboard
-4. Student sees assessment overview:
-   - Number of questions
-   - Estimated time
-   - Passing threshold
-5. Student answers questions of various types:
-   - Multiple choice (auto-graded)
-   - Short answer (AI-assessed)
-   - Long text/essay (AI-assessed with rubric)
-   - Numeric calculations (auto-graded with tolerance)
-6. For each question, student submits answer
-7. System provides immediate AI-generated feedback:
-   - Correctness indication
-   - Explanation of correct answer
-   - Personalized learning insights
-8. Student receives overall score with weighted calculation
-9. If passing threshold met:
-   - Student sees completion status approved
-   - Student can download certificate
-10. If below threshold:
-    - Student reviews feedback
-    - Student can request teacher review or retake (based on teacher settings)
-
-**Success Criteria:** Student completes assessment, receives meaningful feedback, and demonstrates understanding of supply chain concepts
-
----
-
-### Journey 4: Teacher Managing Subscription
-
-**Actor:** Educator
-**Goal:** Manage subscription plan and payment details
-
-**Steps:**
-1. Teacher navigates to account settings
-2. Teacher views subscription dashboard showing:
-   - Current plan details
-   - Billing cycle and renewal date
-   - Number of active classes and students
-   - Payment method on file
-3. Teacher actions available:
-   - **Upgrade/Downgrade Plan:**
-     - Views plan comparison
-     - Selects new plan
-     - Confirms prorated billing adjustment
-   - **Update Payment Method:**
-     - Enters new card details via Stripe secure form
-     - Confirms update
-   - **View Invoice History:**
-     - Downloads past invoices as PDF
-     - Reviews payment history
-   - **Cancel Subscription:**
-     - Reviews cancellation policy
-     - Confirms cancellation
-     - Receives confirmation email
-     - Access continues until end of billing period
-4. Teacher receives email confirmations for all subscription changes
-
-**Success Criteria:** Teacher successfully manages subscription without friction, with clear visibility into billing
-
----
-
-### Journey 5: Multiplayer Game Session
-
-**Actor:** Multiple Students
-**Goal:** Collaborate/compete in a multiplayer Beer Game
-
-**Steps:**
-1. Students log in to platform
-2. Lead student selects "Host Multiplayer Game"
-3. Lead student configures game settings and creates lobby
-4. System generates shareable game code
-5. Other students select "Join Game" and enter code
-6. Lobby displays all joined players
-7. Players select their preferred roles (or host assigns roles)
-8. Host starts game when all 4 roles filled (AI can fill vacant roles)
-9. Turn-based gameplay begins:
-   - Each week, all players place orders simultaneously or in sequence
-   - Real-time updates show supply chain state
-   - Players see their own metrics plus limited visibility into partners
-10. Game progresses through all weeks with coordination/communication
-11. Upon completion, all players receive:
-    - Individual performance metrics
-    - Comparative analysis across team
-    - AI-generated insights on team dynamics
-    - Bullwhip effect visualization for entire supply chain
-12. Players can review results and start new games
-
-**Success Criteria:** Multiple human players successfully complete collaborative simulation with clear understanding of interdependencies
-=======
 **Educational Impact:**
 - 80%+ of students report improved understanding of supply chain concepts
 - 80%+ completion rate for assigned class games
@@ -381,7 +123,6 @@
 - Lifetime Value to CAC ratio: >3:1 for both tiers
 - AI API costs: <20% of revenue (free tier), <15% (paid tiers)
 - Gross margin: >60% after infrastructure and AI costs
->>>>>>> 472fac6f
 
 ---
 
@@ -473,97 +214,6 @@
 - In-app notifications system
 - Email digest preferences
 
-<<<<<<< HEAD
-### Core Design Philosophy
-
-The Beer Game platform is an **educational simulation tool** that must balance **engagement**, **clarity**, and **professional credibility**. The UX should feel modern and approachable while maintaining the academic rigor expected by educators and students.
-
-### Key Principles
-
-#### 1. **Clarity Over Complexity**
-*"Make the invisible visible"*
-- Supply chain dynamics are inherently complex - the UI must simplify without oversimplifying
-- Critical information (inventory, costs, orders) should be immediately scannable
-- Visual hierarchy should guide attention to the most important data in each game phase
-- Avoid information overload: progressive disclosure where appropriate
-
-#### 2. **Real-Time Feedback**
-*"Show, don't tell"*
-- Users should see immediate visual response to their actions (order placement, state changes)
-- Real-time charts and graphs make abstract concepts concrete
-- Animations should reinforce cause-and-effect relationships in the supply chain
-- Status indicators should be always visible (current week, costs accumulating, pending shipments)
-
-#### 3. **Educational Clarity**
-*"Learning through interaction"*
-- The game dashboard itself is a teaching tool - design should support learning objectives
-- Visual representations of the bullwhip effect should be intuitive and impactful
-- AI-generated insights should be seamlessly integrated, not bolted on
-- Error states should be educational, not just functional (e.g., "Backorders increased - consider the impact on costs")
-
-#### 4. **Contextual Guidance**
-*"Support without handholding"*
-- First-time users need clear onboarding, experienced users need efficiency
-- Tooltips and help hints should be contextual and non-intrusive
-- Teachers need confidence that students can navigate independently
-- Progressive complexity: simple defaults, advanced options available but hidden
-
-#### 5. **Role-Appropriate Experiences**
-*"Different users, different needs"*
-- **Students:** Focus on gameplay, learning, and performance feedback
-- **Teachers:** Focus on control, monitoring, and assessment efficiency
-- **Individual Learners:** Focus on quick start, exploration, and self-paced learning
-- Each role should have a tailored dashboard and navigation
-
-#### 6. **Trust Through Transparency**
-*"Show the mechanics"*
-- Game rules and calculations should be visible and understandable
-- Teachers need full visibility into AI assessment criteria
-- Payment and subscription flows should be crystal clear with no surprises
-- Data persistence and save states should be explicit and reliable
-
-#### 7. **Responsive Elegance**
-*"Desktop and tablet, equally powerful"*
-- Not a mobile-first design, but tablet-optimized is critical for classroom flexibility
-- Data visualizations must remain legible and interactive on smaller screens
-- Teachers may monitor from tablets while circulating in classroom
-- No loss of functionality when moving between desktop and tablet
-
-### Interaction Patterns
-
-#### Navigation
-- **Dashboard-Centric:** Primary actions always accessible from role-specific dashboard
-- **Minimal Depth:** Critical actions should be no more than 2-3 clicks away
-- **Persistent Context:** Users should always know where they are (breadcrumbs, active state indicators)
-
-#### Data Visualization
-- **Live Updates:** Charts and graphs update in real-time during gameplay
-- **Comparative Views:** Easy to switch between individual metrics and team/class comparisons
-- **Export-Friendly:** All visualizations should be clear enough for screenshots/reports
-
-#### Forms and Inputs
-- **Smart Defaults:** Pre-fill common values, but allow customization
-- **Inline Validation:** Real-time feedback on form inputs
-- **Bulk Operations:** Teachers need efficient bulk actions (student import, game allocation)
-
-#### Notifications
-- **Non-Intrusive:** Important info should be visible without disrupting gameplay
-- **Actionable:** Notifications should link directly to relevant actions
-- **Prioritized:** Critical alerts (game started, assessment available) vs. informational
-
-### Emotional Design Goals
-
-- **For Students:** Curiosity, engagement, "aha!" moments when bullwhip effect clicks
-- **For Teachers:** Confidence, control, efficiency, pride in student outcomes
-- **For Individual Learners:** Accessibility, experimentation, self-directed discovery
-
-### Accessibility Considerations
-
-- Sufficient color contrast for key information
-- Text should be legible at default browser sizes
-- Interactive elements should have clear hover/focus states
-- Forms should follow WCAG 2.1 AA guidelines for input labels and error messaging
-=======
 **Advanced Game Customization:**
 - Variable demand patterns (seasonal, trend-based, random shocks)
 - Configurable supply chain structures (3-tier, 5-tier)
@@ -616,7 +266,6 @@
 - "What-if" simulator for exploring alternative decisions
 - Integration with corporate ERP systems for real-world scenarios
 - Research partnerships for supply chain behavior studies
->>>>>>> 472fac6f
 
 ---
 
@@ -638,116 +287,6 @@
 - **Instructor Override**: Instructors can review and modify AI assessments to ensure educational quality
 - **Fairness**: Multiplayer games use identical configurations for fair comparison
 
-<<<<<<< HEAD
-### Visual Identity
-
-#### Brand Personality
-- **Professional yet Approachable:** Balance academic credibility with modern web aesthetics
-- **Data-Driven:** Visualizations and metrics are central, not decorative
-- **Trustworthy:** Clean, consistent, predictable interface that builds confidence
-- **Energizing:** Subtle use of color and motion to maintain engagement during long gameplay sessions
-
-#### Color Strategy
-- **Primary Palette:** Professional blues and greens suggesting analysis, growth, and trust
-- **Accent Colors:** Strategic use of warm colors (oranges, yellows) for alerts, costs, and attention-grabbing elements
-- **Semantic Colors:** Consistent color coding across the platform
-  - **Green:** Positive metrics, inventory in stock, success states
-  - **Red:** Costs, backorders, critical alerts, failure states
-  - **Blue:** Information, neutral states, primary actions
-  - **Yellow/Orange:** Warnings, pending actions, important notices
-- **Supply Chain Visualization:** Distinct colors for each role (Retailer, Wholesaler, Distributor, Factory) that are color-blind friendly
-
-#### Typography
-- **Headings:** Bold, clear sans-serif for confidence and scannability
-- **Body Text:** Legible sans-serif optimized for reading metrics and data
-- **Data/Numbers:** Monospace for tabular data and numerical displays to aid comparison
-- **Hierarchy:** Clear size and weight differentiation between heading levels
-
-### Layout Principles
-
-#### Game Dashboard
-- **Information Architecture:**
-  - Top bar: Week indicator, total cost, role indicator (always visible)
-  - Left panel: Current state (inventory, backorders, incoming orders/shipments)
-  - Center: Primary action area (order placement interface)
-  - Right panel: Real-time visualizations (inventory trends, order history, costs)
-- **Grid System:** Consistent spacing and alignment across all dashboard components
-- **Responsive Behavior:** Panels stack vertically on tablet, maintaining full functionality
-
-#### Teacher Dashboard
-- **Overview First:** Class-level metrics prominently displayed on landing
-- **Drill-Down:** Easy navigation from class overview → student details → individual game data
-- **Action Panel:** Always-accessible controls for common operations (allocate, monitor, message)
-- **Multi-Tab Organization:** Classes, Students, Games, Assessments, Analytics as primary tabs
-
-#### Forms and Configuration
-- **Progressive Disclosure:** Show essential settings first, advanced options collapsed
-- **Smart Defaults:** Pre-selected values for common use cases
-- **Inline Help:** Contextual tooltips and helper text, never requiring external documentation
-
-### Component Design
-
-#### Cards
-- Use cards for grouping related information (game sessions, student profiles, metrics)
-- Consistent card structure: header with title/icon, body with content, footer with actions
-- Hover states for interactive cards
-
-#### Buttons
-- **Primary Actions:** High contrast, prominent (Start Game, Place Order, Save)
-- **Secondary Actions:** Lower contrast, less prominent (Cancel, Go Back)
-- **Destructive Actions:** Red accent with confirmation step (Delete, Reset Game)
-- Clear loading states for async operations
-
-#### Data Visualizations
-- **Line Charts:** Inventory levels over time, cost accumulation
-- **Bar Charts:** Comparative performance across students/roles
-- **Area Charts:** Stacked view of supply chain state across all roles
-- **Sparklines:** Inline mini-charts for at-a-glance trends
-- All charts responsive, interactive (hover tooltips), and exportable
-
-#### Tables
-- Sortable columns for class rosters, game history, performance metrics
-- Alternating row colors for readability
-- Sticky headers on scroll
-- Row actions (view, edit, delete) consistently positioned
-
-#### Status Indicators
-- **Badges:** Compact labels for status (Active, Completed, Pending, Failed)
-- **Progress Bars:** Game completion percentage, assessment progress
-- **Live Indicators:** Pulsing dot or icon for real-time active sessions
-
-### Iconography
-- Consistent icon set (e.g., Lucide, Heroicons) used throughout
-- Icons paired with labels for clarity (never icons alone for primary actions)
-- Supply chain role icons easily distinguishable
-
-### Motion and Animation
-- **Micro-interactions:** Subtle hover states, button presses, form validation feedback
-- **Transitions:** Smooth page transitions, panel expansions, modal appearances
-- **Real-time Updates:** Gentle animations when data updates (charts redrawing, numbers incrementing)
-- **Performance:** All animations performant, never blocking gameplay or interactions
-- **Reduced Motion:** Respect user's preference for reduced motion
-
-### Responsive Design Targets
-- **Desktop (1920x1080):** Full dashboard with all panels visible, optimal data density
-- **Laptop (1366x768):** Slightly condensed, all functionality preserved
-- **Tablet Landscape (1024x768):** Panels reorganized but functional, suitable for teacher monitoring
-- **Tablet Portrait (768x1024):** Vertical stack, prioritize game controls over secondary info
-
-### Dark Mode (Optional / Future)
-- Not required for MVP, but design system should anticipate future dark mode support
-- Ensure sufficient contrast in primary design for easy adaptation
-
-### Loading and Empty States
-- **Loading:** Skeleton screens for dashboards, spinners for actions, progress bars for file uploads
-- **Empty States:** Friendly messaging with clear call-to-action (e.g., "No games yet - create your first class game!")
-- **Error States:** Clear error messages with suggested remediation, never just "Error"
-
-### Consistency Guidelines
-- **Component Library:** Use Shadcn UI as foundation for consistent, accessible components
-- **Design Tokens:** Centralized color, spacing, typography values
-- **Pattern Library:** Document and reuse common patterns (filter panels, action menus, confirmation dialogs)
-=======
 ### Accessibility (Basic AA Compliance in MVP)
 - **Keyboard Navigation**: All functionality accessible via keyboard
 - **Screen Reader Support**: Semantic HTML and ARIA labels
@@ -760,7 +299,6 @@
 - **Age Appropriateness**: Content suitable for college-age and adult learners
 - **Bias Mitigation**: AI prompts designed to avoid cultural, gender, or demographic bias
 - **Content Moderation**: In-game chat (if enabled) includes basic profanity filtering
->>>>>>> 472fac6f
 
 ---
 
@@ -814,202 +352,6 @@
 
 **Innovation Pattern 3: Automated Classroom Orchestration**
 
-<<<<<<< HEAD
-The 19 functional requirements are organized into the following high-level epics for implementation:
-
-### Epic 1: User Authentication & Account Management
-**Scope:** FR001, FR010
-**Description:** Implement user registration, authentication, and account management for both students and teachers, including email verification and role-based access.
-
-**Key Capabilities:**
-- User registration with email/password
-- Email verification
-- Login/logout functionality
-- Teacher registration with institutional email validation
-- Role-based access control (student, teacher, admin)
-
----
-
-### Epic 2: Core Game Engine & Logic
-**Scope:** FR004, FR009
-**Description:** Develop the foundational Beer Game simulation engine including game configuration, state management, turn processing, and persistence.
-
-**Key Capabilities:**
-- Game configuration (duration, costs, lead times, difficulty)
-- Turn-based supply chain logic
-- Inventory, backorder, and cost calculations
-- Game state persistence and resume capability
-- Supply chain role interactions (Retailer, Wholesaler, Distributor, Factory)
-
----
-
-### Epic 3: Single-Player Game Mode
-**Scope:** FR002, FR006
-**Description:** Implement single-player game mode where users play against AI-controlled supply chain partners.
-
-**Key Capabilities:**
-- Role selection for player
-- AI opponent initialization for other roles
-- AI decision-making via LLM API integration
-- Difficulty levels for AI behavior
-- Single-player game flow orchestration
-
----
-
-### Epic 4: Multiplayer Game Mode
-**Scope:** FR003
-**Description:** Enable multiplayer functionality where multiple human players can participate in the same supply chain simulation.
-
-**Key Capabilities:**
-- Host and join game sessions
-- Lobby and player readiness management
-- Turn synchronization across multiple players
-- AI fill for vacant roles
-- Shareable game codes
-
----
-
-### Epic 5: Interactive Game Dashboard
-**Scope:** FR005, FR007
-**Description:** Build the real-time game interface showing all critical supply chain metrics, visualizations, and order placement controls.
-
-**Key Capabilities:**
-- Real-time dashboard displaying inventory, backorders, orders, shipments
-- Week indicator and cost accumulation
-- Order placement interface
-- Live data visualizations (charts for inventory trends, orders, costs)
-- Responsive design for desktop and tablet
-
----
-
-### Epic 6: AI-Generated Game Summary & Insights
-**Scope:** FR008
-**Description:** Implement AI-powered post-game analysis providing performance feedback, educational insights, and bullwhip effect visualization.
-
-**Key Capabilities:**
-- Performance metrics calculation (total cost, service level, efficiency)
-- AI-generated insights on decision patterns
-- Educational content generation about supply chain concepts
-- Bullwhip effect visualization across supply chain
-- Personalized recommendations for improvement
-
----
-
-### Epic 7: Subscription & Payment System
-**Scope:** FR011
-**Description:** Integrate Stripe for teacher subscription management, payment processing, and billing.
-
-**Key Capabilities:**
-- Subscription plan selection (tiered pricing)
-- Free trial support
-- Stripe payment integration
-- Subscription upgrade/downgrade
-- Invoice generation and history
-- Payment method management
-- Cancellation handling
-
----
-
-### Epic 8: Class Management System
-**Scope:** FR012, FR013
-**Description:** Provide teachers with tools to create and manage classes, add students, and configure class-wide game settings.
-
-**Key Capabilities:**
-- Class creation and configuration
-- Bulk student import via CSV
-- Manual student entry
-- Student invitation emails
-- Common game settings enforcement across class
-- Student roster management
-
----
-
-### Epic 9: Game Allocation & Session Management
-**Scope:** FR012 (partial)
-**Description:** Enable teachers to allocate students to games either automatically or manually and manage game sessions.
-
-**Key Capabilities:**
-- Automated student allocation to games (groups of 4)
-- Manual game group creation
-- Role assignment within games
-- Game session initialization for entire class
-- Session tracking and management
-
----
-
-### Epic 10: Real-Time Class Monitoring Dashboard
-**Scope:** FR014
-**Description:** Build teacher dashboard for real-time monitoring of all active class game sessions with control capabilities.
-
-**Key Capabilities:**
-- Overview of all active sessions
-- Individual student progress tracking (current week, metrics)
-- Real-time session status updates
-- Controls to pause, reset, or terminate games
-- Replace student with AI functionality
-- Session history and logs
-
----
-
-### Epic 11: AI-Generated Assessment System
-**Scope:** FR015
-**Description:** Implement automated assessment generation, delivery, and AI-powered grading for student learning evaluation.
-
-**Key Capabilities:**
-- AI question generation (MCQ, short answer, long text, numeric)
-- Tailored assessments based on game performance
-- Assessment delivery interface for students
-- Automated grading for MCQ and numeric questions
-- AI-powered grading for text responses
-- Weighted scoring and passing thresholds
-- Immediate feedback generation
-- Certificate generation upon passing
-
----
-
-### Epic 12: Messaging System
-**Scope:** FR016
-**Description:** Enable teachers to communicate with students via broadcast messages and individual messaging.
-
-**Key Capabilities:**
-- Broadcast messaging to entire class
-- Individual student messaging
-- Message history and threads
-- Email notifications for messages
-- Read/unread status tracking
-
----
-
-### Epic 13: Analytics & Reporting Dashboard
-**Scope:** FR017
-**Description:** Provide comprehensive analytics for teachers including class-wide metrics, individual reports, and bullwhip analysis.
-
-**Key Capabilities:**
-- Class-wide performance aggregation
-- Individual student performance reports
-- Bullwhip effect analysis and visualization
-- Comparative metrics across students
-- Trend analysis over time
-- Report export (CSV, PDF)
-- Custom date range filtering
-
----
-
-### Epic 14: Completion Status Management
-**Scope:** FR018
-**Description:** Allow teachers to manage student completion statuses including manual overrides and certificate access.
-
-**Key Capabilities:**
-- View student completion statuses
-- Toggle completion status manually
-- Completion criteria configuration
-- Certificate availability management
-- Completion history audit log
-
----
-
-> **Note:** Detailed epic breakdown with full story specifications will be created through the epics-stories workflow and documented in [epics.md](./epics.md)
-=======
 **What Makes It Unique:**
 First platform to fully automate Beer Game classroom management:
 - Automated student allocation to multiplayer games (1-4 per game)
@@ -1037,7 +379,6 @@
 
 **Real-Time Multi-Tenant Multiplayer:**
 Supabase Realtime + Row Level Security enables secure, scalable real-time multiplayer without complex WebSocket infrastructure.
->>>>>>> 472fac6f
 
 ---
 
@@ -1763,86 +1104,4 @@
 
 _The dual magic — AI intelligence that feels human + instructor automation that reclaims time — is woven throughout every requirement, ensuring the platform delivers on its promise to make supply chain education accessible, effective, and scalable._
 
-<<<<<<< HEAD
-The following features and capabilities are explicitly **not included** in the MVP release but may be considered for future iterations:
-
-### Communication & Collaboration
-- **In-Game Chat:** Real-time text chat between players during multiplayer games
-- **Video/Voice Communication:** Integrated audio or video conferencing during gameplay
-- **Collaborative Team Mode:** Special mode where multiple players control a single role cooperatively
-- **Social Sharing:** Integration with social media platforms to share results or achievements
-
-### Advanced Game Features
-- **Variable Demand Patterns:** Dynamic or custom demand scenarios beyond standard Beer Game model
-- **Custom Product Types:** Multiple product SKUs or product portfolios instead of single generic product
-- **Multi-Echelon Extensions:** Supply chain configurations beyond the standard 4-tier structure
-- **Custom Supply Chain Configurations:** User-defined supply chain topologies with varying numbers of nodes
-- **Game Templates Library:** Pre-built scenario templates for different learning objectives
-
-### Gamification & Engagement
-- **Leaderboards:** Global or class-specific competitive rankings
-- **Achievements & Badges:** Unlockable rewards for specific accomplishments
-- **Experience Points & Levels:** Progression system for individual learners
-- **Tournaments:** Organized competitive events with brackets and prizes
-
-### Advanced Analytics
-- **Predictive Indicators:** AI-powered forecasting of student performance or game outcomes
-- **Decision Pattern Analysis:** Deep learning analysis of decision-making strategies
-- **Behavioral Clustering:** Grouping students by decision-making style
-- **Scenario Simulation:** "What-if" analysis tools for exploring alternative decisions
-
-### Platform Extensions
-- **Native Mobile Applications:** iOS and Android native apps (only web responsive in MVP)
-- **Offline Mode:** Ability to play games without internet connectivity
-- **LMS Integration:** Deep integration with Canvas, Moodle, Blackboard, or other LMS platforms
-- **SSO Integration:** Single Sign-On with institutional identity providers (Google Workspace, Microsoft, Okta)
-
-### Advanced Educational Features
-- **Adaptive Learning Paths:** Personalized curriculum based on performance
-- **Video Tutorials:** Embedded instructional videos or guided walkthroughs
-- **Discussion Forums:** Built-in forum for students to discuss strategies
-- **Peer Review System:** Students reviewing and providing feedback on each other's performance
-
-### Replay & Analysis Tools
-- **Game Replay:** Ability to watch a playback of completed games turn-by-turn
-- **Strategy Comparison:** Side-by-side comparison of different decision strategies
-- **Annotated Replays:** Teachers adding commentary to game replays for educational purposes
-- **Decision Tree Visualization:** Graphical representation of decision paths and outcomes
-
-### Additional Customization
-- **White-Label Options:** Custom branding for institutions
-- **Custom Domains:** Institution-specific URLs
-- **API Access:** Public API for third-party integrations or custom analytics
-- **Custom Cost Functions:** Advanced users defining custom cost formulas
-
-### Multilingual & Accessibility
-- **Multilingual Support:** Interface and content in languages beyond English
-- **Advanced Accessibility Features:** Screen reader optimization, keyboard-only navigation, WCAG AAA compliance
-- **Right-to-Left Language Support:** UI adaptations for RTL languages
-
-### Administrative Features
-- **Multi-Institution Management:** Platform for managing multiple schools/organizations
-- **Teacher Training Modules:** Built-in professional development content for educators
-- **Usage Analytics Dashboard:** Platform-wide analytics for administrators
-- **Content Management System:** Teachers creating custom educational content within platform
-
-### Research & Development Features
-- **Data Export for Research:** Anonymized data export for academic research
-- **Experiment Framework:** A/B testing different game parameters for research
-- **Advanced Simulation Modes:** Integration with external simulation engines or R/Python notebooks
-
----
-
-**Rationale for Scope Decisions:**
-
-The MVP focuses on delivering **core educational value** for both individual learners and classroom environments with **AI-enhanced features** that differentiate this platform. Advanced features listed above, while valuable, are deferred to ensure:
-
-1. **Timely Delivery:** MVP can be developed and launched within 5-week timeline
-2. **Validated Learning:** Core features can be tested with real users before investing in extensions
-3. **Technical Foundation:** Solid architecture and codebase established before adding complexity
-4. **Market Validation:** Prove product-market fit and willingness to pay before expanding scope
-
-Post-MVP roadmap will be informed by user feedback, usage analytics, and business priorities.
-=======
-_Created through collaborative discovery between BIP (Product Owner) and John (AI Product Manager) on 2025-11-13._
->>>>>>> 472fac6f
+_Created through collaborative discovery between BIP (Product Owner) and John (AI Product Manager) on 2025-11-13._